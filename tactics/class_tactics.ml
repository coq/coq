(************************************************************************)
(*  v      *   The Coq Proof Assistant  /  The Coq Development Team     *)
(* <O___,, *   INRIA - CNRS - LIX - LRI - PPS - Copyright 1999-2016     *)
(*   \VV/  **************************************************************)
(*    //   *      This file is distributed under the terms of the       *)
(*         *       GNU Lesser General Public License Version 2.1        *)
(************************************************************************)

(* TODO:
  - Find an interface allowing eauto to backtrack when shelved goals remain,
   e.g. to force instantiations.
 *)

open Pp
open CErrors
open Util
open Names
open Term
open Termops
open EConstr
open Proof_type
open Tacmach
open Tactics
open Clenv
open Typeclasses
open Globnames
open Evd
open Locus
open Misctypes
open Proofview.Notations
open Hints

module NamedDecl = Context.Named.Declaration

(** Hint database named "typeclass_instances", now created directly in Auto *)

(** Options handling *)

let typeclasses_debug = ref 0
let typeclasses_depth = ref None

let typeclasses_modulo_eta = ref false
let set_typeclasses_modulo_eta d = (:=) typeclasses_modulo_eta d
let get_typeclasses_modulo_eta () = !typeclasses_modulo_eta

(** When this flag is enabled, the resolution of type classes tries to avoid
    useless introductions. This is no longer useful since we have eta, but is
    here for compatibility purposes. Another compatibility issues is that the
    cost (in terms of search depth) can differ. *)
let typeclasses_limit_intros = ref true
let set_typeclasses_limit_intros d = (:=) typeclasses_limit_intros d
let get_typeclasses_limit_intros () = !typeclasses_limit_intros

let typeclasses_dependency_order = ref false
let set_typeclasses_dependency_order d = (:=) typeclasses_dependency_order d
let get_typeclasses_dependency_order () = !typeclasses_dependency_order

let typeclasses_iterative_deepening = ref false
let set_typeclasses_iterative_deepening d = (:=) typeclasses_iterative_deepening d
let get_typeclasses_iterative_deepening () = !typeclasses_iterative_deepening

(** [typeclasses_filtered_unif] governs the unification algorithm used by type
    classes. If enabled, a new algorithm based on pattern filtering and refine
    will be used. When disabled, the previous algorithm based on apply will be
    used. *)
let typeclasses_filtered_unification = ref false
let set_typeclasses_filtered_unification d =
  (:=) typeclasses_filtered_unification d
let get_typeclasses_filtered_unification () =
  !typeclasses_filtered_unification

(** [typeclasses_legacy_resolution] falls back to the 8.5 resolution algorithm,
    instead of the 8.6 one which uses the native backtracking facilities of the
    proof engine. *)
let typeclasses_legacy_resolution = ref false
let set_typeclasses_legacy_resolution d = (:=) typeclasses_legacy_resolution d
let get_typeclasses_legacy_resolution () = !typeclasses_legacy_resolution

let set_typeclasses_debug d = (:=) typeclasses_debug (if d then 1 else 0)
let get_typeclasses_debug () = if !typeclasses_debug > 0 then true else false

let set_typeclasses_verbose =
  function None -> typeclasses_debug := 0
         | Some n -> (:=) typeclasses_debug n
let get_typeclasses_verbose () =
  if !typeclasses_debug = 0 then None else Some !typeclasses_debug

let set_typeclasses_depth d = (:=) typeclasses_depth d
let get_typeclasses_depth () = !typeclasses_depth

open Goptions

let _ =
  declare_bool_option
    { optdepr  = true;
      optname  = "do typeclass search modulo eta conversion";
      optkey   = ["Typeclasses";"Modulo";"Eta"];
      optread  = get_typeclasses_modulo_eta;
      optwrite = set_typeclasses_modulo_eta; }

let _ =
  declare_bool_option
    { optdepr  = false;
      optname  = "do typeclass search avoiding eta-expansions " ^
                   " in proof terms (expensive)";
      optkey   = ["Typeclasses";"Limit";"Intros"];
      optread  = get_typeclasses_limit_intros;
      optwrite = set_typeclasses_limit_intros; }

let _ =
  declare_bool_option
    { optdepr  = false;
      optname  = "during typeclass resolution, solve instances according to their dependency order";
      optkey   = ["Typeclasses";"Dependency";"Order"];
      optread  = get_typeclasses_dependency_order;
      optwrite = set_typeclasses_dependency_order; }

let _ =
  declare_bool_option
    { optdepr  = false;
      optname  = "use iterative deepening strategy";
      optkey   = ["Typeclasses";"Iterative";"Deepening"];
      optread  = get_typeclasses_iterative_deepening;
      optwrite = set_typeclasses_iterative_deepening; }

let _ =
  declare_bool_option
    { optdepr  = false;
      optname  = "compat";
      optkey   = ["Typeclasses";"Legacy";"Resolution"];
      optread  = get_typeclasses_legacy_resolution;
      optwrite = set_typeclasses_legacy_resolution; }

let _ =
  declare_bool_option
    { optdepr  = false;
      optname  = "compat";
      optkey   = ["Typeclasses";"Filtered";"Unification"];
      optread  = get_typeclasses_filtered_unification;
      optwrite = set_typeclasses_filtered_unification; }

let set_typeclasses_debug =
  declare_bool_option
    { optdepr  = false;
      optname  = "debug output for typeclasses proof search";
      optkey   = ["Typeclasses";"Debug"];
      optread  = get_typeclasses_debug;
      optwrite = set_typeclasses_debug; }

let _ =
  declare_bool_option
    { optdepr  = false;
      optname  = "debug output for typeclasses proof search";
      optkey   = ["Debug";"Typeclasses"];
      optread  = get_typeclasses_debug;
      optwrite = set_typeclasses_debug; }

let _ =
  declare_int_option
    { optdepr  = false;
      optname  = "verbosity of debug output for typeclasses proof search";
      optkey   = ["Typeclasses";"Debug";"Verbosity"];
      optread  = get_typeclasses_verbose;
      optwrite = set_typeclasses_verbose; }

let set_typeclasses_depth =
  declare_int_option
    { optdepr  = false;
      optname  = "depth for typeclasses proof search";
      optkey   = ["Typeclasses";"Depth"];
      optread  = get_typeclasses_depth;
      optwrite = set_typeclasses_depth; }

type search_strategy = Dfs | Bfs

let set_typeclasses_strategy = function
  | Dfs -> set_typeclasses_iterative_deepening false
  | Bfs -> set_typeclasses_iterative_deepening true

let pr_ev evs ev =
  Printer.pr_econstr_env (Goal.V82.env evs ev) evs (Goal.V82.concl evs ev)

(** Typeclasses instance search tactic / eauto *)

open Auto
open Unification

let auto_core_unif_flags st freeze = {
  modulo_conv_on_closed_terms = Some st;
  use_metas_eagerly_in_conv_on_closed_terms = true;
  use_evars_eagerly_in_conv_on_closed_terms = false;
  modulo_delta = st;
  modulo_delta_types = st;
  check_applied_meta_types = false;
  use_pattern_unification = true;
  use_meta_bound_pattern_unification = true;
  frozen_evars = freeze;
  restrict_conv_on_strict_subterms = false; (* ? *)
  modulo_betaiota = true;
  modulo_eta = !typeclasses_modulo_eta;
}

let auto_unif_flags freeze st =
  let fl = auto_core_unif_flags st freeze in
  { core_unify_flags = fl;
    merge_unify_flags = fl;
    subterm_unify_flags = fl;
    allow_K_in_toplevel_higher_order_unification = false;
    resolve_evars = false
}

let e_give_exact flags poly (c,clenv) =
  let open Tacmach.New in
  Proofview.Goal.enter begin fun gl ->
  let sigma = project gl in
  let (c, _, _) = c in
  let c, sigma =
    if poly then
      let clenv', subst = Clenv.refresh_undefined_univs clenv in
      let evd = evars_reset_evd ~with_conv_pbs:true sigma clenv'.evd in
      let c = Vars.subst_univs_level_constr subst c in
        c, evd
    else c, sigma
  in
  let (sigma, t1) = Typing.type_of (pf_env gl) sigma c in
  Proofview.Unsafe.tclEVARS sigma <*>
  Clenvtac.unify ~flags t1 <*> exact_no_check c
  end

let clenv_unique_resolver_tac with_evars ~flags clenv' =
  Proofview.Goal.enter begin fun gls ->
    let resolve =
      try Proofview.tclUNIT (clenv_unique_resolver ~flags clenv' gls)
      with e -> Proofview.tclZERO e
    in resolve >>= fun clenv' ->
       Clenvtac.clenv_refine with_evars ~with_classes:false clenv'
  end

let unify_e_resolve poly flags = begin fun gls (c,_,clenv) ->
  let clenv', c = connect_hint_clenv poly c clenv gls in
  clenv_unique_resolver_tac true ~flags clenv' end

let unify_resolve poly flags = begin fun gls (c,_,clenv) ->
  let clenv', _ = connect_hint_clenv poly c clenv gls in
  clenv_unique_resolver_tac false ~flags clenv'
  end

(** Application of a lemma using [refine] instead of the old [w_unify] *)
let unify_resolve_refine poly flags gls ((c, t, ctx),n,clenv) =
  let open Clenv in
  let env = Proofview.Goal.env gls in
  let concl = Proofview.Goal.concl gls in
  Refine.refine ~unsafe:true begin fun sigma ->
      let sigma, term, ty =
        if poly then
          let (subst, ctx) = Universes.fresh_universe_context_set_instance ctx in
          let map c = Vars.subst_univs_level_constr subst c in
          let sigma = Evd.merge_context_set Evd.univ_flexible sigma ctx in
          sigma, map c, map t
        else
          let sigma = Evd.merge_context_set Evd.univ_flexible sigma ctx in
          sigma, c, t
      in
      let sigma', cl = Clenv.make_evar_clause env sigma ?len:n ty in
      let term = applist (term, List.map (fun x -> x.hole_evar) cl.cl_holes) in
      let sigma' =
        Evarconv.the_conv_x_leq env ~ts:flags.core_unify_flags.modulo_delta
                                cl.cl_concl concl sigma'
      in (sigma', term) end

let unify_resolve_refine poly flags gl clenv =
  Proofview.tclORELSE
    (unify_resolve_refine poly flags gl clenv)
    (fun ie ->
      match fst ie with
      | Evarconv.UnableToUnify _ ->
         Tacticals.New.tclZEROMSG (str "Unable to unify")
      | e when CErrors.noncritical e ->
         Tacticals.New.tclZEROMSG (str "Unexpected error")
      | _ -> iraise ie)

(** Dealing with goals of the form A -> B and hints of the form
  C -> A -> B.
*)
let clenv_of_prods poly nprods (c, clenv) gl =
  let (c, _, _) = c in
  if poly || Int.equal nprods 0 then Some (None, clenv)
  else
    let sigma = Tacmach.New.project gl in
    let ty = Retyping.get_type_of (Proofview.Goal.env gl) sigma c in
    let diff = nb_prod sigma ty - nprods in
    if Pervasives.(>=) diff 0 then
      (* Was Some clenv... *)
      Some (Some diff,
            mk_clenv_from_n gl (Some diff) (c,ty))
    else None

let with_prods nprods poly (c, clenv) f =
  if get_typeclasses_limit_intros () then
    Proofview.Goal.enter begin fun gl ->
      try match clenv_of_prods poly nprods (c, clenv) gl with
          | None -> Tacticals.New.tclZEROMSG (str"Not enough premisses")
          | Some (diff, clenv') -> f gl (c, diff, clenv')
      with e when CErrors.noncritical e ->
        Tacticals.New.tclZEROMSG (CErrors.print e) end
  else Proofview.Goal.enter
         begin fun gl ->
         if Int.equal nprods 0 then f gl (c, None, clenv)
         else Tacticals.New.tclZEROMSG (str"Not enough premisses") end

let matches_pattern concl pat =
  let matches env sigma =
    match pat with
    | None -> Proofview.tclUNIT ()
    | Some pat ->
       if Constr_matching.is_matching env sigma pat concl then
         Proofview.tclUNIT ()
       else
         Tacticals.New.tclZEROMSG (str "pattern does not match")
  in
   Proofview.Goal.enter begin fun gl ->
     let env = Proofview.Goal.env gl in
     let sigma = Proofview.Goal.sigma gl in
       matches env sigma end

(** Semantics of type class resolution lemma application:

  - Use unification to find a well-typed substitution. There might
    be evars in the goal and the lemma. Evars in the goal can get refined.
  - Independent evars are turned into goals, whatever their kind is.
  - Dependent evars of the lemma corresponding to arguments which appear
    in independent goals or the conclusion are turned into subgoals iff
    they are of typeclass kind.
  - The remaining dependent evars not of typeclass type are shelved,
    and resolution must fill them for it to succeed, otherwise we
    backtrack.
 *)

let pr_gls sigma gls =
  prlist_with_sep spc
   (fun ev -> int (Evar.repr ev) ++ spc () ++ pr_ev sigma ev) gls

(** Ensure the dependent subgoals are shelved after an apply/eapply. *)
let shelve_dependencies gls =
  let open Proofview in
  tclEVARMAP >>= fun sigma ->
  (if !typeclasses_debug > 1 && List.length gls > 0 then
     Feedback.msg_debug (str" shelving dependent subgoals: " ++ pr_gls sigma gls);
   shelve_goals gls)

let hintmap_of sigma hdc secvars concl =
  match hdc with
  | None -> fun db -> Hint_db.map_none ~secvars db
  | Some hdc ->
     fun db ->
     if Hint_db.use_dn db then (* Using dnet *)
       Hint_db.map_eauto sigma ~secvars hdc concl db
     else Hint_db.map_existential sigma ~secvars hdc concl db

(** Hack to properly solve dependent evars that are typeclasses *)
let rec e_trivial_fail_db only_classes db_list local_db secvars =
  let open Tacticals.New in
  let open Tacmach.New in
  let trivial_fail =
    Proofview.Goal.enter
    begin fun gl ->
    let env = Proofview.Goal.env gl in
    let sigma = Tacmach.New.project gl in
    let d = pf_last_hyp gl in
    let hintl = make_resolve_hyp env sigma d in
    let hints = Hint_db.add_list env sigma hintl local_db in
      e_trivial_fail_db only_classes db_list hints secvars
      end
  in
  let trivial_resolve =
    Proofview.Goal.enter
    begin fun gl ->
    let tacs = e_trivial_resolve db_list local_db secvars only_classes
                                 (project gl) (pf_concl gl) in
      tclFIRST (List.map (fun (x,_,_,_,_) -> x) tacs)
    end
  in
  let tacl =
    Eauto.registered_e_assumption ::
    (tclTHEN Tactics.intro trivial_fail :: [trivial_resolve])
  in
  tclFIRST (List.map tclCOMPLETE tacl)

and e_my_find_search db_list local_db secvars hdc complete only_classes sigma concl =
  let open Proofview.Notations in
  let prods, concl = EConstr.decompose_prod_assum sigma concl in
  let nprods = List.length prods in
  let freeze =
    try
      match hdc with
      | Some (hd,_) when only_classes ->
         let cl = Typeclasses.class_info hd in
         if cl.cl_strict then
           Evarutil.undefined_evars_of_term sigma concl
         else Evar.Set.empty
      | _ -> Evar.Set.empty
    with e when CErrors.noncritical e -> Evar.Set.empty
  in
  let hint_of_db = hintmap_of sigma hdc secvars concl in
  let hintl =
    List.map_append
      (fun db ->
        let tacs = hint_of_db db in
        let flags = auto_unif_flags freeze (Hint_db.transparent_state db) in
          List.map (fun x -> (flags, x)) tacs)
      (local_db::db_list)
  in
  let tac_of_hint =
    fun (flags, {pri = b; pat = p; poly = poly; code = t; secvars; name = name}) ->
      let tac = function
        | Res_pf (term,cl) ->
           if get_typeclasses_filtered_unification () then
             let tac =
               with_prods nprods poly (term,cl)
                          (fun gl clenv ->
                             matches_pattern concl p <*>
                               unify_resolve_refine poly flags gl clenv)
             in Tacticals.New.tclTHEN tac Proofview.shelve_unifiable
           else
             let tac =
               with_prods nprods poly (term,cl) (unify_resolve poly flags) in
             if get_typeclasses_legacy_resolution () then
               Tacticals.New.tclTHEN tac Proofview.shelve_unifiable
             else
               Proofview.tclBIND (Proofview.with_shelf tac)
                  (fun (gls, ()) -> shelve_dependencies gls)
        | ERes_pf (term,cl) ->
           if get_typeclasses_filtered_unification () then
             let tac = (with_prods nprods poly (term,cl)
                  (fun gl clenv ->
                             matches_pattern concl p <*>
                             unify_resolve_refine poly flags gl clenv)) in
             Tacticals.New.tclTHEN tac Proofview.shelve_unifiable
           else
             let tac =
               with_prods nprods poly (term,cl) (unify_e_resolve poly flags) in
             if get_typeclasses_legacy_resolution () then
               Tacticals.New.tclTHEN tac Proofview.shelve_unifiable
             else
               Proofview.tclBIND (Proofview.with_shelf tac)
                  (fun (gls, ()) -> shelve_dependencies gls)
        | Give_exact (c,clenv) ->
           if get_typeclasses_filtered_unification () then
             let tac =
               matches_pattern concl p <*>
                 Proofview.Goal.nf_enter
                   (fun gl -> unify_resolve_refine poly flags gl (c,None,clenv)) in
             Tacticals.New.tclTHEN tac Proofview.shelve_unifiable
           else
             e_give_exact flags poly (c,clenv)
      | Res_pf_THEN_trivial_fail (term,cl) ->
         let fst = with_prods nprods poly (term,cl) (unify_e_resolve poly flags) in
         let snd = if complete then Tacticals.New.tclIDTAC
                   else e_trivial_fail_db only_classes db_list local_db secvars in
         Tacticals.New.tclTHEN fst snd
      | Unfold_nth c ->
         Proofview.tclPROGRESS (unfold_in_concl [AllOccurrences,c])
      | Extern tacast -> conclPattern concl p tacast
      in
      let tac = run_hint t tac in
      let tac = if complete then Tacticals.New.tclCOMPLETE tac else tac in
      let pp =
        match p with
        | Some pat when get_typeclasses_filtered_unification () ->
           str " with pattern " ++ Printer.pr_constr_pattern pat
        | _ -> mt ()
      in
        match repr_hint t with
        | Extern _ -> (tac, b, true, name, lazy (pr_hint t ++ pp))
        | _ -> (tac, b, false, name, lazy (pr_hint t ++ pp))
  in List.map tac_of_hint hintl

and e_trivial_resolve db_list local_db secvars only_classes sigma concl =
  let hd = try Some (decompose_app_bound sigma concl) with Bound -> None in
  try
    e_my_find_search db_list local_db secvars hd true only_classes sigma concl
  with Not_found -> []

let e_possible_resolve db_list local_db secvars only_classes sigma concl =
  let hd = try Some (decompose_app_bound sigma concl) with Bound -> None in
  try
    e_my_find_search db_list local_db secvars hd false only_classes sigma concl
  with Not_found -> []

let cut_of_hints h =
  List.fold_left (fun cut db -> PathOr (Hint_db.cut db, cut)) PathEmpty h

let catchable = function
  | Refiner.FailError _ -> true
  | e -> Logic.catchable_exception e

(* alternate separators in debug search path output *)
let debug_seps = [| "." ; "-" |]
let next_sep seps = 
  let num_seps = Array.length seps in
  let sep_index = ref 0 in
  fun () ->
    let sep = seps.(!sep_index) in
    sep_index := (!sep_index + 1) mod num_seps;
    str sep
let pr_depth l = prlist_with_sep (next_sep debug_seps) int (List.rev l)

let is_Prop env sigma concl =
  let ty = Retyping.get_type_of env sigma concl in
  match EConstr.kind sigma ty with
  | Sort s ->
    begin match ESorts.kind sigma s with
    | Prop Null -> true
    | _ -> false
    end
  | _ -> false

let is_unique env sigma concl =
  try
    let (cl,u), args = dest_class_app env sigma concl in
    cl.cl_unique
  with e when CErrors.noncritical e -> false

(** Sort the undefined variables from the least-dependent to most dependent. *)
let top_sort evm undefs =
  let l' = ref [] in
  let tosee = ref undefs in
  let rec visit ev evi =
    let evs = Evarutil.undefined_evars_of_evar_info evm evi in
      Evar.Set.iter (fun ev ->
        if Evar.Map.mem ev !tosee then
          visit ev (Evar.Map.find ev !tosee)) evs;
      tosee := Evar.Map.remove ev !tosee;
      l' := ev :: !l';
  in
    while not (Evar.Map.is_empty !tosee) do
      let ev, evi = Evar.Map.min_binding !tosee in
        visit ev evi
    done;
    List.rev !l'

(** We transform the evars that are concerned by this resolution
    (according to predicate p) into goals.
    Invariant: function p only manipulates and returns undefined evars
*)

let evars_to_goals p evm =
  let goals = ref Evar.Map.empty in
  let map ev evi =
    let evi, goal = p evm ev evi in
    let () = if goal then goals := Evar.Map.add ev evi !goals in
    evi
  in
  let evm = Evd.raw_map_undefined map evm in
  if Evar.Map.is_empty !goals then None
  else Some (!goals, evm)

(** Making local hints  *)
let make_resolve_hyp env sigma st flags only_classes pri decl =
  let id = NamedDecl.get_id decl in
  let cty = Evarutil.nf_evar sigma (NamedDecl.get_type decl) in
  let rec iscl env ty =
    let ctx, ar = decompose_prod_assum sigma ty in
      match EConstr.kind sigma (fst (decompose_app sigma ar)) with
      | Const (c,_) -> is_class (ConstRef c)
      | Ind (i,_) -> is_class (IndRef i)
      | _ ->
          let env' = push_rel_context ctx env in
          let ty' = Reductionops.whd_all env' sigma ar in
               if not (EConstr.eq_constr sigma ty' ar) then iscl env' ty'
               else false
  in
  let is_class = iscl env cty in
  let keep = not only_classes || is_class in
    if keep then
      let c = mkVar id in
      let name = PathHints [VarRef id] in
      let hints =
        if is_class then
          let hints = build_subclasses ~check:false env sigma (VarRef id) empty_hint_info in
            (List.map_append
             (fun (path,info,c) ->
	      let info =
		{ info with Vernacexpr.hint_pattern =
			    Option.map (Constrintern.intern_constr_pattern env)
				       info.Vernacexpr.hint_pattern }
	      in
	      make_resolves env sigma ~name:(PathHints path)
                  (true,false,not !Flags.quiet) info false
                 (IsConstr (EConstr.of_constr c,Univ.ContextSet.empty)))
               hints)
        else []
      in
        (hints @ List.map_filter
         (fun f -> try Some (f (c, cty, Univ.ContextSet.empty))
           with Failure _ | UserError _ -> None)
         [make_exact_entry ~name env sigma pri false;
          make_apply_entry ~name env sigma flags pri false])
    else []

let make_hints g st only_classes sign =
  let hintlist =
    List.fold_left
      (fun hints hyp ->
        let consider =
          try let t = hyp |> NamedDecl.get_id |> Global.lookup_named |> NamedDecl.get_type in
              (* Section variable, reindex only if the type changed *)
              not (EConstr.eq_constr (project g) (EConstr.of_constr t) (NamedDecl.get_type hyp))
          with Not_found -> true
        in
        if consider then
          let hint =
            pf_apply make_resolve_hyp g st (true,false,false) only_classes empty_hint_info hyp
          in hint @ hints
        else hints)
      ([]) sign
  in Hint_db.add_list (pf_env g) (project g) hintlist (Hint_db.empty st true)

(** <= 8.5 resolution *)
module V85 = struct

  type autoinfo = { hints : hint_db; is_evar: existential_key option;
                    only_classes: bool; unique : bool;
                    auto_depth: int list; auto_last_tac: std_ppcmds Lazy.t;
                    auto_path : global_reference option list;
                    auto_cut : hints_path }
  type autogoal = goal * autoinfo
  type failure = NotApplicable | ReachedLimit
  type 'ans fk = failure -> 'ans
  type ('a,'ans) sk = 'a -> 'ans fk -> 'ans
  type 'a tac = { skft : 'ans. ('a,'ans) sk -> 'ans fk -> autogoal sigma -> 'ans }

  type auto_result = autogoal list sigma

  type atac = auto_result tac

  (* Some utility types to avoid the need of -rectypes *)

  type 'a optionk =
    | Nonek
    | Somek of 'a * 'a optionk fk

  type ('a,'b) optionk2 =
    | Nonek2 of failure
    | Somek2 of 'a * 'b * ('a,'b) optionk2 fk

  let pf_filtered_hyps gls =
    Goal.V82.hyps gls.Evd.sigma (sig_it gls)

  let make_autogoal_hints =
    let cache = ref (true, Environ.empty_named_context_val,
                     Hint_db.empty full_transparent_state true)
    in
    fun only_classes ?(st=full_transparent_state) g ->
    let sign = pf_filtered_hyps g in
    let (onlyc, sign', cached_hints) = !cache in
    if onlyc == only_classes &&
         (sign == sign' || Environ.eq_named_context_val sign sign')
         && Hint_db.transparent_state cached_hints == st
    then
      cached_hints
    else
      let hints = make_hints g st only_classes (EConstr.named_context_of_val sign)
      in
      cache := (only_classes, sign, hints); hints

  let lift_tactic tac (f : goal list sigma -> autoinfo -> autogoal list sigma) : 'a tac =
    { skft = fun sk fk {it = gl,hints; sigma=s;} ->
             let res = try Some (tac {it=gl; sigma=s;})
                       with e when catchable e -> None in
             match res with
             | Some gls -> sk (f gls hints) fk
             | None -> fk NotApplicable }

  let intro_tac : atac =
    let tac {it = gls; sigma = s} info =
      let gls' =
        List.map (fun g' ->
            let env = Goal.V82.env s g' in
            let context = EConstr.named_context_of_val (Goal.V82.hyps s g') in
            let hint = make_resolve_hyp env s (Hint_db.transparent_state info.hints)
              (true,false,false) info.only_classes empty_hint_info (List.hd context) in
            let ldb = Hint_db.add_list env s hint info.hints in
            (g', { info with is_evar = None; hints = ldb;
                             auto_last_tac = lazy (str"intro") })) gls
      in {it = gls'; sigma = s;}
    in
    lift_tactic (Proofview.V82.of_tactic Tactics.intro) tac

  let normevars_tac : atac =
    { skft = fun sk fk {it = (gl, info); sigma = s;} ->
             let gl', sigma' = Goal.V82.nf_evar s gl in
             let info' = { info with auto_last_tac = lazy (str"normevars") } in
             sk {it = [gl', info']; sigma = sigma';} fk }

  let merge_failures x y =
    match x, y with
    | _, ReachedLimit
    | ReachedLimit, _ -> ReachedLimit
    | NotApplicable, NotApplicable -> NotApplicable

  let or_tac (x : 'a tac) (y : 'a tac) : 'a tac =
    { skft = fun sk fk gls -> x.skft sk
      (fun f -> y.skft sk (fun f' -> fk (merge_failures f f')) gls) gls }

  let or_else_tac (x : 'a tac) (y : failure -> 'a tac) : 'a tac =
    { skft = fun sk fk gls -> x.skft sk
      (fun f -> (y f).skft sk fk gls) gls }

  let needs_backtrack env evd oev concl =
    if Option.is_empty oev || is_Prop env evd concl then
      occur_existential evd concl
    else true

  let hints_tac hints sk fk {it = gl,info; sigma = s} =
    let env = Goal.V82.env s gl in
    let concl = Goal.V82.concl s gl in
    let tacgl = {it = gl; sigma = s;} in
    let secvars = secvars_of_hyps (Environ.named_context_of_val (Goal.V82.hyps s gl)) in
    let poss = e_possible_resolve hints info.hints secvars info.only_classes s concl in
    let unique = is_unique env s concl in
    let rec aux i foundone = function
      | (tac, _, extern, name, pp) :: tl ->
         let derivs = path_derivate info.auto_cut name in
         let res =
           try
             if path_matches derivs [] then None
             else Some (Proofview.V82.of_tactic tac tacgl)
           with e when catchable e -> None
         in
         (match res with
          | None -> aux i foundone tl
          | Some {it = gls; sigma = s';} ->
             if !typeclasses_debug > 0 then
               Feedback.msg_debug
                 (pr_depth (i :: info.auto_depth) ++ str": " ++ Lazy.force pp
                  ++ str" on" ++ spc () ++ pr_ev s gl);
             let sgls =
               evars_to_goals
                 (fun evm ev evi ->
                   if Typeclasses.is_resolvable evi && not (Evd.is_undefined s ev) &&
                        (not info.only_classes || Typeclasses.is_class_evar evm evi)
                   then Typeclasses.mark_unresolvable evi, true
                   else evi, false) s'
             in
             let newgls, s' =
               let gls' = List.map (fun g -> (None, g)) gls in
               match sgls with
               | None -> gls', s'
               | Some (evgls, s') ->
                  if not !typeclasses_dependency_order then
                    (gls' @ List.map (fun (ev,_) -> (Some ev, ev)) (Evar.Map.bindings evgls), s')
                  else
                    (* Reorder with dependent subgoals. *)
                    let evm = List.fold_left
                                (fun acc g -> Evar.Map.add g (Evd.find_undefined s' g) acc) evgls gls in
                    let gls = top_sort s' evm in
                    (List.map (fun ev -> Some ev, ev) gls, s')
             in
             let reindex g =
               let open Goal.V82 in
               extern && not (Environ.eq_named_context_val
                             (hyps s' g) (hyps s' gl))
             in
             let gl' j (evar, g) =
               let hints' =
                 if reindex g then
                   make_autogoal_hints
                     info.only_classes
                     ~st:(Hint_db.transparent_state info.hints)
                     {it = g; sigma = s';}
                 else info.hints
               in
               { info with
                 auto_depth = j :: i :: info.auto_depth;
                 auto_last_tac = pp;
                 is_evar = evar;
                 hints = hints';
                 auto_cut = derivs }
             in
             let gls' = List.map_i (fun i g -> snd g, gl' i g) 1 newgls in
             let glsv = {it = gls'; sigma = s';} in
             let fk' =
               (fun e ->
                 let do_backtrack =
                   if unique then occur_existential tacgl.sigma concl
                   else if info.unique then true
                   else if List.is_empty gls' then
                     needs_backtrack env tacgl.sigma info.is_evar concl
                   else true
                 in
                 let e' = match foundone with None -> e
                                            | Some e' -> merge_failures e e' in
                 if !typeclasses_debug > 0 then
                   Feedback.msg_debug
                     ((if do_backtrack then str"Backtracking after "
                       else str "Not backtracking after ")
                      ++ Lazy.force pp);
                 if do_backtrack then aux (succ i) (Some e') tl
                 else fk e')
             in
             sk glsv fk')
      | [] ->
         if foundone == None && !typeclasses_debug > 0 then
           Feedback.msg_debug
             (pr_depth info.auto_depth ++ str": no match for " ++
                Printer.pr_econstr_env (Goal.V82.env s gl) s concl ++
                spc () ++ str ", " ++ int (List.length poss) ++
                str" possibilities");
         match foundone with
         | Some e -> fk e
         | None -> fk NotApplicable
    in aux 1 None poss

  let hints_tac hints =
  { skft = fun sk fk gls -> hints_tac hints sk fk gls }

  let then_list (second : atac) (sk : (auto_result, 'a) sk) : (auto_result, 'a) sk =
    let rec aux s (acc : autogoal list list) fk = function
      | (gl,info) :: gls ->
         Control.check_for_interrupt ();
         (match info.is_evar with
          | Some ev when Evd.is_defined s ev -> aux s acc fk gls
          | _ ->
             second.skft
               (fun {it=gls';sigma=s'} fk' ->
                 let fk'' =
                   if not info.unique && List.is_empty gls' &&
                        not (needs_backtrack (Goal.V82.env s gl) s
                                           info.is_evar (Goal.V82.concl s gl))
                   then fk
                   else fk'
                 in
                 aux s' (gls'::acc) fk'' gls)
               fk {it = (gl,info); sigma = s; })
      | [] -> Somek2 (List.rev acc, s, fk)
    in fun {it = gls; sigma = s; } fk ->
       let rec aux' = function
         | Nonek2 e -> fk e
         | Somek2 (res, s', fk') ->
            let goals' = List.concat res in
            sk {it = goals'; sigma = s'; } (fun e -> aux' (fk' e))
       in aux' (aux s [] (fun e -> Nonek2 e) gls)

  let then_tac (first : atac) (second : atac) : atac =
    { skft = fun sk fk -> first.skft (then_list second sk) fk }

  let run_tac (t : 'a tac) (gl : autogoal sigma) : auto_result option =
    t.skft (fun x _ -> Some x) (fun _ -> None) gl

  type run_list_res = auto_result optionk

  let run_list_tac (t : 'a tac) p goals (gl : autogoal list sigma) : run_list_res =
    (then_list t (fun x fk -> Somek (x, fk)))
      gl
      (fun _ -> Nonek)

  let fail_tac reason : atac =
    { skft = fun sk fk _ -> fk reason }

  let rec fix (t : 'a tac) : 'a tac =
    then_tac t { skft = fun sk fk -> (fix t).skft sk fk }

  let rec fix_limit limit (t : 'a tac) : 'a tac =
    if Int.equal limit 0 then fail_tac ReachedLimit
    else then_tac t { skft = fun sk fk -> (fix_limit (pred limit) t).skft sk fk }

  let fix_iterative t =
    let rec aux depth =
      or_else_tac (fix_limit depth t)
                  (function
                   | NotApplicable as e -> fail_tac e
                   | ReachedLimit -> aux (succ depth))
    in aux 1

  let fix_iterative_limit limit (t : 'a tac) : 'a tac =
    let rec aux depth =
      if Int.equal limit depth then fail_tac ReachedLimit
      else or_tac (fix_limit depth t)
                  { skft = fun sk fk -> (aux (succ depth)).skft sk fk }
    in aux 1

  let make_autogoal ?(only_classes=true) ?(unique=false) ?(st=full_transparent_state)
                    cut ev g =
    let hints = make_autogoal_hints only_classes ~st g in
    (g.it, { hints = hints ; is_evar = ev; unique = unique;
             only_classes = only_classes; auto_depth = [];
             auto_last_tac = lazy (str"none");
             auto_path = []; auto_cut = cut })


  let make_autogoals ?(only_classes=true) ?(unique=false)
                     ?(st=full_transparent_state) hints gs evm' =
    let cut = cut_of_hints hints in
    let gl i g =
      let (gl, auto) = make_autogoal ~only_classes ~unique
                                     ~st cut (Some g) {it = g; sigma = evm'; } in
      (gl, { auto with auto_depth = [i]})
    in { it = List.map_i gl 1 gs; sigma = evm' }

  let get_result r =
    match r with
    | Nonek -> None
    | Somek (gls, fk) -> Some (gls.sigma,fk)

  let run_on_evars ?(only_classes=true) ?(unique=false) ?(st=full_transparent_state)
                   p evm hints tac =
    match evars_to_goals p evm with
    | None -> None (* This happens only because there's no evar having p *)
    | Some (goals, evm') ->
       let goals =
         if !typeclasses_dependency_order then
           top_sort evm' goals
         else List.map (fun (ev, _) -> ev) (Evar.Map.bindings goals)
       in
       let res = run_list_tac tac p goals
           (make_autogoals ~only_classes ~unique ~st hints goals evm') in
       match get_result res with
       | None -> raise Not_found
       | Some (evm', fk) ->
          Some (evars_reset_evd ~with_conv_pbs:true ~with_univs:false evm' evm, fk)

  let eauto_tac hints =
    then_tac normevars_tac (or_tac (hints_tac hints) intro_tac)

  let eauto_tac strategy depth hints =
    match strategy with
    | Bfs -> 
       begin match depth with
       | None -> fix_iterative (eauto_tac hints)
       | Some depth -> fix_iterative_limit depth (eauto_tac hints) end
    | Dfs ->
       match depth with
       | None -> fix (eauto_tac hints)
       | Some depth -> fix_limit depth (eauto_tac hints)
                                
  let real_eauto ?depth strategy unique st hints p evd =
    let res =
      run_on_evars ~st ~unique p evd hints (eauto_tac strategy depth hints)
    in
    match res with
    | None -> evd
    | Some (evd', fk) ->
       if unique then
         (match get_result (fk NotApplicable) with
          | Some (evd'', fk') -> user_err Pp.(str "Typeclass resolution gives multiple solutions")
          | None -> evd')
       else evd'

  let resolve_all_evars_once debug depth unique p evd =
    let db = searchtable_map typeclasses_db in
    let strategy = if get_typeclasses_iterative_deepening () then Bfs else Dfs in
    real_eauto ?depth strategy unique (Hint_db.transparent_state db) [db] p evd

  let eauto85 ?(only_classes=true) ?st ?strategy depth hints g =
    let strategy =
      match strategy with
      | None -> if get_typeclasses_iterative_deepening () then Bfs else Dfs
      | Some s -> s
    in
    let gl = { it = make_autogoal ~only_classes ?st
                                  (cut_of_hints hints) None g; sigma = project g; } in
    match run_tac (eauto_tac strategy depth hints) gl with
    | None -> raise Not_found
    | Some {it = goals; sigma = s; } ->
       {it = List.map fst goals; sigma = s;}

end

(** 8.6 resolution *)
module Search = struct
  type autoinfo =
    { search_depth : int list;
      last_tac : Pp.std_ppcmds Lazy.t;
      search_dep : bool;
      search_only_classes : bool;
      search_cut : hints_path;
      search_hints : hint_db; }

  (** Local hints *)
  let autogoal_empty_cache = (Context.Named.empty, Hint_db.empty full_transparent_state true)

  let make_autogoal_hints ?cache only_classes ?(st=full_transparent_state) g =
    let open Proofview in
    let open Tacmach.New in
    let sign = Goal.hyps g in
    match cache with
    | Some cache ->
       let (sign', cached_hints) = !cache in
       let eq c1 c2 = EConstr.eq_constr (project g) c1 c2 in
       if Context.Named.equal eq sign sign'
       then cached_hints
       else
         let hints = make_hints {it = Goal.goal (Proofview.Goal.assume g); sigma = project g}
                                st only_classes sign
         in
         cache := (sign, hints); hints
    | None ->
       make_hints {it = Goal.goal (Proofview.Goal.assume g); sigma = project g}
                  st only_classes sign

  let make_autogoal ?cache ?(st=full_transparent_state) only_classes dep cut i g =
    let hints = make_autogoal_hints ?cache only_classes ~st g in
    { search_hints = hints;
      search_depth = [i]; last_tac = lazy (str"none");
      search_dep = dep;
      search_only_classes = only_classes;
      search_cut = cut }

  (** In the proof engine failures are represented as exceptions *)
  exception ReachedLimitEx
  exception NoApplicableEx

  (** ReachedLimitEx has priority over NoApplicableEx to handle
      iterative deepening: it should fail when no hints are applicable,
      but go to a deeper depth otherwise. *)
  let merge_exceptions e e' =
    match fst e, fst e' with
    | ReachedLimitEx, _ -> e
    | _, ReachedLimitEx -> e'
    | _, _ -> e

  (** Determine if backtracking is needed for this goal.
      If the type class is unique or in Prop
      and there are no evars in the goal then we do
      NOT backtrack. *)
  let needs_backtrack env evd unique concl =
    if unique || is_Prop env evd concl then
      occur_existential evd concl
    else true

  let mark_unresolvables sigma goals =
    List.fold_left
      (fun sigma gl ->
        let evi = Evd.find_undefined sigma gl in
	let evi' = Typeclasses.mark_unresolvable evi in
	Evd.add sigma gl evi')
      sigma goals

  let fail_if_nonclass info =
    Proofview.Goal.enter begin fun gl ->
      let gl = Proofview.Goal.assume gl in
      let sigma = Proofview.Goal.sigma gl in
      if is_class_type sigma (Proofview.Goal.concl gl) then
        Proofview.tclUNIT ()
      else (if !typeclasses_debug > 1 then
              Feedback.msg_debug (pr_depth info.search_depth ++
                                    str": failure due to non-class subgoal " ++
                                    pr_ev sigma (Proofview.Goal.goal gl));
            Proofview.tclZERO NoApplicableEx) end

  (** The general hint application tactic.
      tac1 + tac2 .... The choice of OR or ORELSE is determined
      depending on the dependencies of the goal and the unique/Prop
      status *)
  let hints_tac_gl hints info kont gl : unit Proofview.tactic =
    let open Proofview in
    let open Proofview.Notations in
    let env = Goal.env gl in
    let concl = Goal.concl gl in
    let sigma = Goal.sigma gl in
    let unique = not info.search_dep || is_unique env sigma concl in
    let backtrack = needs_backtrack env sigma unique concl in
    if !typeclasses_debug > 0 then
      Feedback.msg_debug
        (pr_depth info.search_depth ++ str": looking for " ++
           Printer.pr_econstr_env (Goal.env gl) sigma concl ++
           (if backtrack then str" with backtracking"
            else str" without backtracking"));
    let secvars = compute_secvars gl in
    let poss =
      e_possible_resolve hints info.search_hints secvars info.search_only_classes sigma concl in
    (* If no goal depends on the solution of this one or the
       instances are irrelevant/assumed to be unique, then
       we don't need to backtrack, as long as no evar appears in the goal
       This is an overapproximation. Evars could appear in this goal only
       and not any other *)
    let ortac = if backtrack then Proofview.tclOR else Proofview.tclORELSE in
    let idx = ref 1 in
    let foundone = ref false in
    let rec onetac e (tac, pat, extern, name, pp) tl =
      let derivs = path_derivate info.search_cut name in
      let pr_error ie =
        if !typeclasses_debug > 1 then
          let idx = if fst ie == NoApplicableEx then pred !idx else !idx in
          let header =
            pr_depth (idx :: info.search_depth) ++ str": " ++
              Lazy.force pp ++
              (if !foundone != true then
                 str" on" ++ spc () ++ pr_ev sigma (Proofview.Goal.goal (Proofview.Goal.assume gl))
               else mt ())
          in
          let msg =
            match fst ie with
            | Pretype_errors.PretypeError (env, evd, Pretype_errors.CannotUnify (x,y,_)) ->
               str"Cannot unify " ++ print_constr_env env evd x ++ str" and " ++
                                           print_constr_env env evd y
            | ReachedLimitEx -> str "Proof-search reached its limit."
            | NoApplicableEx -> str "Proof-search failed."
            | e -> CErrors.iprint ie
          in
          Feedback.msg_debug (header ++ str " failed with: " ++ msg)
        else ()
      in
      let tac_of gls i j = Goal.enter begin fun gl' ->
        let sigma' = Goal.sigma gl' in
        let _concl = Goal.concl gl' in
        if !typeclasses_debug > 0 then
          Feedback.msg_debug
            (pr_depth (succ j :: i :: info.search_depth) ++ str" : " ++
               pr_ev sigma' (Proofview.Goal.goal (Proofview.Goal.assume gl')));
        let eq c1 c2 = EConstr.eq_constr sigma' c1 c2 in
        let hints' =
          if extern && not (Context.Named.equal eq (Goal.hyps gl') (Goal.hyps gl))
          then
            let st = Hint_db.transparent_state info.search_hints in
            make_autogoal_hints info.search_only_classes ~st gl'
          else info.search_hints
        in
        let dep' = info.search_dep || Proofview.unifiable sigma' (Goal.goal (Proofview.Goal.assume gl')) gls in
        let info' =
          { search_depth = succ j :: i :: info.search_depth;
            last_tac = pp;
            search_dep = dep';
            search_only_classes = info.search_only_classes;
            search_hints = hints';
            search_cut = derivs }
        in kont info' end
      in
      let rec result (shelf, ()) i k =
        foundone := true;
        Proofview.Unsafe.tclGETGOALS >>= fun gls ->
        let j = List.length gls in
        (if !typeclasses_debug > 0 then
           Feedback.msg_debug
             (pr_depth (i :: info.search_depth) ++ str": " ++ Lazy.force pp
              ++ str" on" ++ spc () ++ pr_ev sigma (Proofview.Goal.goal (Proofview.Goal.assume gl))
              ++ str", " ++ int j ++ str" subgoal(s)" ++
                (Option.cata (fun k -> str " in addition to the first " ++ int k)
                             (mt()) k)));
        let res =
          if j = 0 then tclUNIT ()
          else tclDISPATCH
                 (List.init j (fun j' -> (tac_of gls i (Option.default 0 k + j))))
        in
        let finish nestedshelf sigma =
          let filter ev =
            try
              let evi = Evd.find_undefined sigma ev in
              if info.search_only_classes then
                Some (ev, not (is_class_evar sigma evi))
              else Some (ev, true)
            with Not_found -> None
          in
          let remaining = CList.map_filter filter shelf in
          (if !typeclasses_debug > 1 then
             let prunsolved (ev, _) =
               int (Evar.repr ev) ++ spc () ++ pr_ev sigma ev in
             let unsolved = prlist_with_sep spc prunsolved remaining in
             Feedback.msg_debug
               (pr_depth (i :: info.search_depth) ++
                  str": after " ++ Lazy.force pp ++ str" finished, " ++
                  int (List.length remaining) ++
                  str " goals are shelved and unsolved ( " ++
                  unsolved ++ str")"));
          begin
            (* Some existentials produced by the original tactic were not solved
               in the subgoals, turn them into subgoals now. *)
            let shelved, goals = List.partition (fun (ev, s) -> s) remaining in
            let shelved = List.map fst shelved @ nestedshelf and goals = List.map fst goals in
            if !typeclasses_debug > 1 && not (List.is_empty shelved && List.is_empty goals) then
              Feedback.msg_debug
                (str"Adding shelved subgoals to the search: " ++
                 prlist_with_sep spc (pr_ev sigma) goals ++
		 str" while shelving " ++
		 prlist_with_sep spc (pr_ev sigma) shelved);
            shelve_goals shelved <*>
              (if List.is_empty goals then tclUNIT ()
               else
	         let sigma' = mark_unresolvables sigma goals in
	         with_shelf (Unsafe.tclEVARS sigma' <*> Unsafe.tclNEWGOALS goals) >>=
                      fun s -> result s i (Some (Option.default 0 k + j)))
          end
        in with_shelf res >>= fun (sh, ()) ->
           tclEVARMAP >>= finish sh
      in
      if path_matches derivs [] then aux e tl
      else
        let filter =
          if false (* in 8.6, still allow non-class subgoals
                    info.search_only_classes *) then fail_if_nonclass info
          else Proofview.tclUNIT ()
        in
        ortac
             (with_shelf (tac <*> filter) >>= fun s ->
              let i = !idx in incr idx; result s i None)
             (fun e' ->
	      if CErrors.noncritical (fst e') then
                (pr_error e'; aux (merge_exceptions e e') tl)
              else iraise e')
    and aux e = function
      | x :: xs -> onetac e x xs
      | [] ->
         if !foundone == false && !typeclasses_debug > 0 then
           Feedback.msg_debug
             (pr_depth info.search_depth ++ str": no match for " ++
                Printer.pr_econstr_env (Goal.env gl) sigma concl ++
                str ", " ++ int (List.length poss) ++
                str" possibilities");
         match e with
         | (ReachedLimitEx,ie) -> Proofview.tclZERO ~info:ie ReachedLimitEx
         | (_,ie) -> Proofview.tclZERO ~info:ie NoApplicableEx
    in
    if backtrack then aux (NoApplicableEx,Exninfo.null) poss
    else tclONCE (aux (NoApplicableEx,Exninfo.null) poss)

  let hints_tac hints info kont : unit Proofview.tactic =
    Proofview.Goal.enter
      (fun gl -> hints_tac_gl hints info kont gl)

  let intro_tac info kont gl =
    let open Proofview in
    let env = Goal.env gl in
    let sigma = Goal.sigma gl in
    let decl = Tacmach.New.pf_last_hyp gl in
    let hint =
      make_resolve_hyp env sigma (Hint_db.transparent_state info.search_hints)
                       (true,false,false) info.search_only_classes empty_hint_info decl in
    let ldb = Hint_db.add_list env sigma hint info.search_hints in
    let info' =
      { info with search_hints = ldb; last_tac = lazy (str"intro");
        search_depth = 1 :: 1 :: info.search_depth }
    in kont info'

  let intro info kont =
    Proofview.tclBIND Tactics.intro
     (fun _ -> Proofview.Goal.enter (fun gl -> intro_tac info kont gl))

  let rec search_tac hints limit depth =
    let kont info =
      Proofview.numgoals >>= fun i ->
      if !typeclasses_debug > 1 then
        Feedback.msg_debug
          (str"calling eauto recursively at depth " ++ int (succ depth)
           ++ str" on " ++ int i ++ str" subgoals");
      search_tac hints limit (succ depth) info
    in
    fun info ->
    if Int.equal depth (succ limit) then Proofview.tclZERO ReachedLimitEx
    else
      Proofview.tclOR (hints_tac hints info kont)
                      (fun e -> Proofview.tclOR (intro info kont)
                      (fun e' -> let (e, info) = merge_exceptions e e' in
                              Proofview.tclZERO ~info e))

  let search_tac_gl cache ?st only_classes dep hints depth i sigma gls gl :
        unit Proofview.tactic =
    let open Proofview in
    if false (* In 8.6, still allow non-class goals only_classes && not (is_class_type sigma (Goal.concl gl)) *) then
      Tacticals.New.tclZEROMSG (str"Not a subgoal for a class")
    else
      let dep = dep || Proofview.unifiable sigma (Goal.goal (Proofview.Goal.assume gl)) gls in
      let info = make_autogoal ~cache ?st only_classes dep (cut_of_hints hints) i gl in
      search_tac hints depth 1 info

  let search_tac ?(st=full_transparent_state) only_classes dep hints depth =
    let open Proofview in
    let cache = ref autogoal_empty_cache in
    let tac sigma gls i =
      Goal.enter
<<<<<<< HEAD
        { enter = fun gl ->
          search_tac_gl cache ~st only_classes dep hints depth (succ i) sigma gls gl }
=======
        begin fun gl ->
          search_tac_gl ~st only_classes dep hints depth (succ i) sigma gls gl end
>>>>>>> 73fd3afb
    in
      Proofview.Unsafe.tclGETGOALS >>= fun gls ->
      Proofview.tclEVARMAP >>= fun sigma ->
      let j = List.length gls in
      (tclDISPATCH (List.init j (fun i -> tac sigma gls i)))

  let fix_iterative t =
    let rec aux depth =
      Proofview.tclOR
        (t depth)
        (function
         | (ReachedLimitEx,_) -> aux (succ depth)
         | (e,ie) -> Proofview.tclZERO ~info:ie e)
    in aux 1

  let fix_iterative_limit limit t =
    let open Proofview in
    let rec aux depth =
      if Int.equal depth (succ limit) then tclZERO ReachedLimitEx
      else tclOR (t depth) (function (ReachedLimitEx, _) -> aux (succ depth)
                                   | (e,ie) -> Proofview.tclZERO ~info:ie e)
    in aux 1

  let eauto_tac ?(st=full_transparent_state) ?(unique=false)
                ~only_classes ?strategy ~depth ~dep hints =
    let open Proofview in
    let tac =
      let search = search_tac ~st only_classes dep hints in
      let dfs =
        match strategy with
        | None -> not (get_typeclasses_iterative_deepening ())
        | Some Dfs -> true
        | Some Bfs -> false
      in
      if dfs then
        let depth = match depth with None -> -1 | Some d -> d in
        search depth
      else
        match depth with
        | None -> fix_iterative search
        | Some l -> fix_iterative_limit l search
    in
    let error (e, ie) =
      match e with
      | ReachedLimitEx ->
         Tacticals.New.tclFAIL 0 (str"Proof search reached its limit")
      | NoApplicableEx ->
         Tacticals.New.tclFAIL 0 (str"Proof search failed" ++
                                    (if Option.is_empty depth then mt()
                                     else str" without reaching its limit"))
      | Proofview.MoreThanOneSuccess ->
         Tacticals.New.tclFAIL 0 (str"Proof search failed: " ++
                                  str"more than one success found")
      | e -> Proofview.tclZERO ~info:ie e
    in
    let tac = Proofview.tclOR tac error in
    let tac =
      if unique then
        Proofview.tclEXACTLY_ONCE Proofview.MoreThanOneSuccess tac
      else tac
    in
    with_shelf numgoals >>= fun (initshelf, i) ->
    (if !typeclasses_debug > 1 then
       Feedback.msg_debug (str"Starting resolution with " ++ int i ++
                             str" goal(s) under focus and " ++
                             int (List.length initshelf) ++ str " shelved goal(s)" ++
                             (if only_classes then str " in only_classes mode" else str " in regular mode") ++
                             match depth with None -> str ", unbounded"
                                            | Some i -> str ", with depth limit " ++ int i));
    tac

  let run_on_evars p evm tac =
    match evars_to_goals p evm with
    | None -> None (* This happens only because there's no evar having p *)
    | Some (goals, evm') ->
       let goals =
         if !typeclasses_dependency_order then
           top_sort evm' goals
         else List.map (fun (ev, _) -> ev) (Evar.Map.bindings goals)
       in
       let fgoals = Evd.future_goals evm in
       let pgoal = Evd.principal_future_goal evm in
       let _, pv = Proofview.init evm' [] in
       let pv = Proofview.unshelve goals pv in
       try
         let (), pv', (unsafe, shelved, gaveup), _ =
           Proofview.apply (Global.env ()) tac pv
         in
         if Proofview.finished pv' then
           let evm' = Proofview.return pv' in
           assert(Evd.fold_undefined (fun ev _ acc ->
                      let okev = Evd.mem evm ev || List.mem ev shelved in
                      if not okev then
                        Feedback.msg_debug
                          (str "leaking evar " ++ int (Evar.repr ev) ++
                             spc () ++ pr_ev evm' ev);
                      acc && okev) evm' true);
           let evm' = Evd.restore_future_goals evm' (shelved @ fgoals) pgoal in
           let evm' = evars_reset_evd ~with_conv_pbs:true ~with_univs:false evm' evm in
           Some evm'
         else raise Not_found
       with Logic_monad.TacticFailure _ -> raise Not_found

  let evars_eauto depth only_classes unique dep st hints p evd =
    let eauto_tac = eauto_tac ~st ~unique ~only_classes ~depth ~dep:(unique || dep) hints in
    let res = run_on_evars p evd eauto_tac in
    match res with
    | None -> evd
    | Some evd' -> evd'

  let typeclasses_eauto ?depth unique st hints p evd =
    evars_eauto depth true unique false st hints p evd
  (** Typeclasses eauto is an eauto which tries to resolve only
      goals of typeclass type, and assumes that the initially selected
      evars in evd are independent of the rest of the evars *)

  let typeclasses_resolve debug depth unique p evd =
    let db = searchtable_map typeclasses_db in
    typeclasses_eauto ?depth unique (Hint_db.transparent_state db) [db] p evd
end

(** Binding to either V85 or Search implementations. *)

let typeclasses_eauto ?(only_classes=false) ?(st=full_transparent_state)
                      ?strategy ~depth dbs =
  let dbs = List.map_filter
              (fun db -> try Some (searchtable_map db)
                      with e when CErrors.noncritical e -> None)
              dbs
  in
  let st = match dbs with x :: _ -> Hint_db.transparent_state x | _ -> st in
  let depth = match depth with None -> get_typeclasses_depth () | Some l -> Some l in
  if get_typeclasses_legacy_resolution () then
    Proofview.V82.tactic
    (fun gl ->
      try V85.eauto85 depth ~only_classes ~st ?strategy dbs gl
      with Not_found ->
	Refiner.tclFAIL 0 (str"Proof search failed") gl)
  else Search.eauto_tac ~st ~only_classes ?strategy ~depth ~dep:true dbs

(** We compute dependencies via a union-find algorithm.
    Beware of the imperative effects on the partition structure,
    it should not be shared, but only used locally. *)

module Intpart = Unionfind.Make(Evar.Set)(Evar.Map)

let deps_of_constraints cstrs evm p =
  List.iter (fun (_, _, x, y) ->
    let evx = Evarutil.undefined_evars_of_term evm (EConstr.of_constr x) in
    let evy = Evarutil.undefined_evars_of_term evm (EConstr.of_constr y) in
    Intpart.union_set (Evar.Set.union evx evy) p)
    cstrs

let evar_dependencies evm p =
  Evd.fold_undefined
    (fun ev evi _ ->
      let evars = Evar.Set.add ev (Evarutil.undefined_evars_of_evar_info evm evi)
      in Intpart.union_set evars p)
    evm ()

(** [split_evars] returns groups of undefined evars according to dependencies *)

let split_evars evm =
  let p = Intpart.create () in
  evar_dependencies evm p;
  deps_of_constraints (snd (extract_all_conv_pbs evm)) evm p;
  Intpart.partition p

let is_inference_forced p evd ev =
  try
    let evi = Evd.find_undefined evd ev in
    if Typeclasses.is_resolvable evi && snd (p ev evi)
    then
      let (loc, k) = evar_source ev evd in
      match k with
        | Evar_kinds.ImplicitArg (_, _, b) -> b
        | Evar_kinds.QuestionMark _ -> false
        | _ -> true
    else true
  with Not_found -> assert false

let is_mandatory p comp evd =
  Evar.Set.exists (is_inference_forced p evd) comp

(** In case of unsatisfiable constraints, build a nice error message *)

let error_unresolvable env comp evd =
  let evd = Evarutil.nf_evar_map_undefined evd in
  let is_part ev = match comp with
  | None -> true
  | Some s -> Evar.Set.mem ev s
  in
  let fold ev evi (found, accu) =
    let ev_class = class_of_constr evd (EConstr.of_constr evi.evar_concl) in
    if not (Option.is_empty ev_class) && is_part ev then
      (* focus on one instance if only one was searched for *)
      if not found then (true, Some ev)
      else (found, None)
    else (found, accu)
   in
  let (_, ev) = Evd.fold_undefined fold evd (true, None) in
    Pretype_errors.unsatisfiable_constraints
      (Evarutil.nf_env_evar evd env) evd ev comp

(** Check if an evar is concerned by the current resolution attempt,
    (and in particular is in the current component), and also update
    its evar_info.
    Invariant : this should only be applied to undefined evars,
    and return undefined evar_info *)

let select_and_update_evars p oevd in_comp evd ev evi =
  assert (evi.evar_body == Evar_empty);
  try
    let oevi = Evd.find_undefined oevd ev in
    if Typeclasses.is_resolvable oevi then
      Typeclasses.mark_unresolvable evi,
      (in_comp ev && p evd ev evi)
    else evi, false
  with Not_found ->
    Typeclasses.mark_unresolvable evi, p evd ev evi

(** Do we still have unresolved evars that should be resolved ? *)

let has_undefined p oevd evd =
  let check ev evi = snd (p oevd ev evi) in
  Evar.Map.exists check (Evd.undefined_map evd)

(** Revert the resolvability status of evars after resolution,
    potentially unprotecting some evars that were set unresolvable
    just for this call to resolution. *)

let revert_resolvability oevd evd =
  let map ev evi =
    try
      if not (Typeclasses.is_resolvable evi) then
        let evi' = Evd.find_undefined oevd ev in
        if Typeclasses.is_resolvable evi' then
          Typeclasses.mark_resolvable evi
        else evi
      else evi
    with Not_found -> evi
  in
  Evd.raw_map_undefined map evd

exception Unresolved

(** If [do_split] is [true], we try to separate the problem in
    several components and then solve them separately *)
let resolve_all_evars debug depth unique env p oevd do_split fail =
  let split = if do_split then split_evars oevd else [Evar.Set.empty] in
  let in_comp comp ev = if do_split then Evar.Set.mem ev comp else true
  in
  let rec docomp evd = function
    | [] -> revert_resolvability oevd evd
    | comp :: comps ->
      let p = select_and_update_evars p oevd (in_comp comp) in
      try
        let evd' =
          if get_typeclasses_legacy_resolution () then
            V85.resolve_all_evars_once debug depth unique p evd
          else
            Search.typeclasses_resolve debug depth unique p evd
        in
         if has_undefined p oevd evd' then raise Unresolved;
         docomp evd' comps
      with Unresolved | Not_found ->
        if fail && (not do_split || is_mandatory (p evd) comp evd)
        then (* Unable to satisfy the constraints. *)
          let comp = if do_split then Some comp else None in
          error_unresolvable env comp evd
        else (* Best effort: do nothing on this component *)
          docomp evd comps
  in docomp oevd split

let initial_select_evars filter =
  fun evd ev evi ->
    filter ev (snd evi.Evd.evar_source) &&
    Typeclasses.is_class_evar evd evi

let resolve_typeclass_evars debug depth unique env evd filter split fail =
  let evd =
    try Evarconv.solve_unif_constraints_with_heuristics
      ~ts:(Typeclasses.classes_transparent_state ()) env evd
    with e when CErrors.noncritical e -> evd
  in
    resolve_all_evars debug depth unique env
                      (initial_select_evars filter) evd split fail

let solve_inst env evd filter unique split fail =
  resolve_typeclass_evars
    (get_typeclasses_debug ())
    (get_typeclasses_depth ())
    unique env evd filter split fail

let _ =
  Hook.set Typeclasses.solve_all_instances_hook solve_inst

let resolve_one_typeclass env ?(sigma=Evd.empty) gl unique =
  let nc, gl, subst, _, _ = Evarutil.push_rel_context_to_named_context env sigma gl in
  let (gl,t,sigma) =
    Goal.V82.mk_goal sigma nc gl Store.empty in
  let (ev, _) = destEvar sigma t in
  let gls = { it = gl ; sigma = sigma; } in
  let hints = searchtable_map typeclasses_db in
  let st = Hint_db.transparent_state hints in
  let depth = get_typeclasses_depth () in
  let gls' =
    if get_typeclasses_legacy_resolution () then
      V85.eauto85 depth ~st [hints] gls
    else
      try
        Proofview.V82.of_tactic
        (Search.eauto_tac ~st ~only_classes:true ~depth [hints] ~dep:true) gls
      with Refiner.FailError _ -> raise Not_found
  in
  let evd = sig_sig gls' in
  let t' = mkEvar (ev, Array.of_list subst) in
  let term = Evarutil.nf_evar evd t' in
    evd, term

let _ =
  Hook.set Typeclasses.solve_one_instance_hook
    (fun x y z w -> resolve_one_typeclass x ~sigma:y z w)

(** Take the head of the arity of a constr.
    Used in the partial application tactic. *)

let rec head_of_constr sigma t =
  let t = strip_outer_cast sigma (collapse_appl sigma t) in
    match EConstr.kind sigma t with
    | Prod (_,_,c2)  -> head_of_constr sigma c2
    | LetIn (_,_,_,c2) -> head_of_constr sigma c2
    | App (f,args)  -> head_of_constr sigma f
    | _      -> t

let head_of_constr h c =
  Proofview.tclEVARMAP >>= fun sigma ->
  let c = head_of_constr sigma c in
  letin_tac None (Name h) c None Locusops.allHyps

let not_evar c =
  Proofview.tclEVARMAP >>= fun sigma ->
  match EConstr.kind sigma c with
  | Evar _ -> Tacticals.New.tclFAIL 0 (str"Evar")
  | _ -> Proofview.tclUNIT ()

let is_ground c =
  let open Tacticals.New in
  Proofview.tclEVARMAP >>= fun sigma ->
  if Evarutil.is_ground_term sigma c then tclIDTAC
  else tclFAIL 0 (str"Not ground")

let autoapply c i =
  let open Proofview.Notations in
  Proofview.Goal.enter begin fun gl ->
  let flags = auto_unif_flags Evar.Set.empty
    (Hints.Hint_db.transparent_state (Hints.searchtable_map i)) in
  let cty = Tacmach.New.pf_unsafe_type_of gl c in
  let ce = mk_clenv_from gl (c,cty) in
    unify_e_resolve false flags gl
                                 ((c,cty,Univ.ContextSet.empty),0,ce) <*>
      Proofview.tclEVARMAP >>= (fun sigma ->
      let sigma = Typeclasses.mark_unresolvables ~filter:Typeclasses.all_goals sigma in
      Proofview.Unsafe.tclEVARS sigma) end<|MERGE_RESOLUTION|>--- conflicted
+++ resolved
@@ -1268,13 +1268,8 @@
     let cache = ref autogoal_empty_cache in
     let tac sigma gls i =
       Goal.enter
-<<<<<<< HEAD
-        { enter = fun gl ->
-          search_tac_gl cache ~st only_classes dep hints depth (succ i) sigma gls gl }
-=======
         begin fun gl ->
-          search_tac_gl ~st only_classes dep hints depth (succ i) sigma gls gl end
->>>>>>> 73fd3afb
+          search_tac_gl cache ~st only_classes dep hints depth (succ i) sigma gls gl end
     in
       Proofview.Unsafe.tclGETGOALS >>= fun gls ->
       Proofview.tclEVARMAP >>= fun sigma ->
