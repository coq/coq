(************************************************************************)
(*  v      *   The Coq Proof Assistant  /  The Coq Development Team     *)
(* <O___,, *   INRIA - CNRS - LIX - LRI - PPS - Copyright 1999-2016     *)
(*   \VV/  **************************************************************)
(*    //   *      This file is distributed under the terms of the       *)
(*         *       GNU Lesser General Public License Version 2.1        *)
(************************************************************************)

open Pp
open Util
open Names
open Term
open Environ
open Globnames
open Decl_kinds
open Evd
open Misctypes
open Tactypes
open Clenv
open Pattern
open Vernacexpr

(** {6 General functions. } *)

exception Bound

val decompose_app_bound : constr -> global_reference * constr array

type debug = Debug | Info | Off

val secvars_of_hyps : Context.Named.t -> Id.Pred.t

val empty_hint_info : 'a hint_info_gen

(** Pre-created hint databases *)

type 'a hint_ast =
  | Res_pf     of 'a (* Hint Apply *)
  | ERes_pf    of 'a (* Hint EApply *)
  | Give_exact of 'a
  | Res_pf_THEN_trivial_fail of 'a (* Hint Immediate *)
  | Unfold_nth of evaluable_global_reference       (* Hint Unfold *)
  | Extern     of Genarg.glob_generic_argument       (* Hint Extern *)

type hint
type raw_hint = constr * types * Univ.universe_context_set

type hints_path_atom = 
  | PathHints of global_reference list
  (* For forward hints, their names is the list of projections *)
  | PathAny

type hint_db_name = string

type 'a with_metadata = private {
  pri   : int;            (** A number between 0 and 4, 4 = lower priority *)
  poly  : polymorphic;    (** Is the hint polymorpic and hence should be refreshed at each application *)
  pat   : constr_pattern option; (** A pattern for the concl of the Goal *)
  name  : hints_path_atom; (** A potential name to refer to the hint *) 
  db    : hint_db_name option;
  secvars : Id.Pred.t; (** The section variables this hint depends on, as a predicate *)
  code    : 'a; (** the tactic to apply when the concl matches pat *)
}

type full_hint = hint with_metadata

type search_entry

(** The head may not be bound. *)

type hint_entry

type hints_path =
  | PathAtom of hints_path_atom
  | PathStar of hints_path
  | PathSeq of hints_path * hints_path
  | PathOr of hints_path * hints_path
  | PathEmpty
  | PathEpsilon

val normalize_path : hints_path -> hints_path
val path_matches : hints_path -> hints_path_atom list -> bool
val path_derivate : hints_path -> hints_path_atom -> hints_path
val pp_hints_path_atom : hints_path_atom -> Pp.std_ppcmds
val pp_hints_path : hints_path -> Pp.std_ppcmds
val pp_hint_mode : hint_mode -> Pp.std_ppcmds

module Hint_db :
  sig
    type t
    val empty : ?name:hint_db_name -> transparent_state -> bool -> t
    val find : global_reference -> t -> search_entry

    (** All hints which have no pattern.
     * [secvars] represent the set of section variables that
     * can be used in the hint. *)
    val map_none : secvars:Id.Pred.t -> t -> full_hint list

    (** All hints associated to the reference *)
    val map_all : secvars:Id.Pred.t -> global_reference -> t -> full_hint list

    (** All hints associated to the reference, respecting modes if evars appear in the 
	arguments, _not_ using the discrimination net. *)
    val map_existential : secvars:Id.Pred.t ->
      (global_reference * constr array) -> constr -> t -> full_hint list

    (** All hints associated to the reference, respecting modes if evars appear in the 
	arguments and using the discrimination net. *)
    val map_eauto : secvars:Id.Pred.t -> (global_reference * constr array) -> constr -> t -> full_hint list

    (** All hints associated to the reference, respecting modes if evars appear in the 
	arguments. *)
    val map_auto : secvars:Id.Pred.t ->
       (global_reference * constr array) -> constr -> t -> full_hint list

    val add_one : env -> evar_map -> hint_entry -> t -> t
    val add_list : env -> evar_map -> hint_entry list -> t -> t
    val remove_one : global_reference -> t -> t
    val remove_list : global_reference list -> t -> t
    val iter : (global_reference option ->
                hint_mode array list -> full_hint list -> unit) -> t -> unit

    val use_dn : t -> bool
    val transparent_state : t -> transparent_state
    val set_transparent_state : t -> transparent_state -> t

    val add_cut : hints_path -> t -> t
    val cut : t -> hints_path

    val unfolds : t -> Id.Set.t * Cset.t
  end

type hint_db = Hint_db.t

type hnf = bool

type hint_info = (patvar list * constr_pattern) hint_info_gen

type hint_term =
  | IsGlobRef of global_reference
  | IsConstr of constr * Univ.universe_context_set

type hints_entry =
  | HintsResolveEntry of
    (hint_info * polymorphic * hnf * hints_path_atom * hint_term) list
  | HintsImmediateEntry of (hints_path_atom * polymorphic * hint_term) list
  | HintsCutEntry of hints_path
  | HintsUnfoldEntry of evaluable_global_reference list
  | HintsTransparencyEntry of evaluable_global_reference list * bool
  | HintsModeEntry of global_reference * hint_mode list
<<<<<<< HEAD
  | HintsExternEntry of
      int * (patvar list * constr_pattern) option * Genarg.glob_generic_argument
=======
  | HintsExternEntry of hint_info * Tacexpr.glob_tactic_expr
>>>>>>> bdcf5b04

val searchtable_map : hint_db_name -> hint_db

val searchtable_add : (hint_db_name * hint_db) -> unit

(** [create_hint_db local name st use_dn].
   [st] is a transparency state for unification using this db
   [use_dn] switches the use of the discrimination net for all hints
   and patterns. *)

val create_hint_db : bool -> hint_db_name -> transparent_state -> bool -> unit

val remove_hints : bool -> hint_db_name list -> global_reference list -> unit

val current_db_names : unit -> String.Set.t

val current_pure_db : unit -> hint_db list

val interp_hints : polymorphic -> hints_expr -> hints_entry

val add_hints : locality_flag -> hint_db_name list -> hints_entry -> unit

val prepare_hint : bool (* Check no remaining evars *) ->
  (bool * bool) (* polymorphic or monomorphic, local or global *) ->
  env -> evar_map -> open_constr -> hint_term

(** [make_exact_entry info (c, ctyp, ctx)].
   [c] is the term given as an exact proof to solve the goal;
   [ctyp] is the type of [c].
   [ctx] is its (refreshable) universe context. 
   In info:
   [hint_priority] is the hint's desired priority, it is 0 if unspecified
   [hint_pattern] is the hint's desired pattern, it is inferred if not specified
*)

val make_exact_entry : env -> evar_map -> hint_info -> polymorphic -> ?name:hints_path_atom ->
  (constr * types * Univ.universe_context_set) -> hint_entry

(** [make_apply_entry (eapply,hnf,verbose) info (c,cty,ctx))].
   [eapply] is true if this hint will be used only with EApply;
   [hnf] should be true if we should expand the head of cty before searching for
   products;
   [c] is the term given as an exact proof to solve the goal;
   [cty] is the type of [c].
   [ctx] is its (refreshable) universe context. 
   In info:
   [hint_priority] is the hint's desired priority, it is computed as the number of products in [cty]
   if unspecified
   [hint_pattern] is the hint's desired pattern, it is inferred from the conclusion of [cty]
   if not specified
*)

val make_apply_entry :
  env -> evar_map -> bool * bool * bool -> hint_info -> polymorphic -> ?name:hints_path_atom ->
  (constr * types * Univ.universe_context_set) -> hint_entry

(** A constr which is Hint'ed will be:
   - (1) used as an Exact, if it does not start with a product
   - (2) used as an Apply, if its HNF starts with a product, and
         has no missing arguments.
   - (3) used as an EApply, if its HNF starts with a product, and
         has missing arguments. *)

val make_resolves :
  env -> evar_map -> bool * bool * bool -> hint_info -> polymorphic -> ?name:hints_path_atom ->
  hint_term -> hint_entry list

(** [make_resolve_hyp hname htyp].
   used to add an hypothesis to the local hint database;
   Never raises a user exception;
   If the hyp cannot be used as a Hint, the empty list is returned. *)

val make_resolve_hyp :
  env -> evar_map -> Context.Named.Declaration.t -> hint_entry list

(** [make_extern pri pattern tactic_expr] *)

val make_extern :
  int -> constr_pattern option -> Genarg.glob_generic_argument
      -> hint_entry

val run_hint : hint ->
  ((raw_hint * clausenv) hint_ast -> 'r Proofview.tactic) -> 'r Proofview.tactic

(** This function is for backward compatibility only, not to use in newly
    written code. *)
val repr_hint : hint -> (raw_hint * clausenv) hint_ast

(** Create a Hint database from the pairs (name, constr).
   Useful to take the current goal hypotheses as hints;
   Boolean tells if lemmas with evars are allowed *)

val make_local_hint_db : env -> evar_map -> ?ts:transparent_state -> bool -> delayed_open_constr list -> hint_db

val make_db_list : hint_db_name list -> hint_db list

(** Initially created hint databases, for typeclasses and rewrite *)

val typeclasses_db : hint_db_name
val rewrite_db : hint_db_name

(** Printing  hints *)

val pr_searchtable : unit -> std_ppcmds
val pr_applicable_hint : unit -> std_ppcmds
val pr_hint_ref : global_reference -> std_ppcmds
val pr_hint_db_by_name : hint_db_name -> std_ppcmds
val pr_hint_db : Hint_db.t -> std_ppcmds
val pr_hint : hint -> Pp.std_ppcmds

(** Hook for changing the initialization of auto *)

val add_hints_init : (unit -> unit) -> unit
<|MERGE_RESOLUTION|>--- conflicted
+++ resolved
@@ -148,12 +148,7 @@
   | HintsUnfoldEntry of evaluable_global_reference list
   | HintsTransparencyEntry of evaluable_global_reference list * bool
   | HintsModeEntry of global_reference * hint_mode list
-<<<<<<< HEAD
-  | HintsExternEntry of
-      int * (patvar list * constr_pattern) option * Genarg.glob_generic_argument
-=======
-  | HintsExternEntry of hint_info * Tacexpr.glob_tactic_expr
->>>>>>> bdcf5b04
+  | HintsExternEntry of hint_info * Genarg.glob_generic_argument
 
 val searchtable_map : hint_db_name -> hint_db
 
