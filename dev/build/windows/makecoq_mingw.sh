#!/bin/bash

###################### COPYRIGHT/COPYLEFT ######################

# (C) 2016..2018 Intel Deutschland GmbH
# Author: Michael Soegtrop
#
# Released to the public by Intel under the
# GNU Lesser General Public License Version 2.1 or later
# See https://www.gnu.org/licenses/old-licenses/lgpl-2.1.html
#
# With very valuable help on building GTK from
#   https://wiki.gnome.org/Projects/GTK+/Win32/MSVCCompilationOfGTKStack
#   http://www.gaia-gis.it/spatialite-3.0.0-BETA/mingw64_how_to.html

###################### Script safety and debugging settings ######################

set -o nounset
set -o errexit
set -x
# Print current wall time as part of the xtrace
export PS4='+\t '

# Set this to 1 if all module directories shall be removed before build (no incremental make)
RMDIR_BEFORE_BUILD=1

###################### NOTES #####################

# - This file goes together with MakeCoq_ForMignGW.bat, which sets up cygwin
#   with all required packages and then calls this script.
#
# - This script uses set -o errexit, so if anything fails, the script will stop
#
# - cygwin provided mingw64 packages like mingw64-x86_64-zlib are installed to
#   /usr/$TARGET_ARCH/sys-root/mingw, so we use this as install prefix
#
# - if mingw64-x86_64-pkg-config is installed BEFORE building libpng or pixman,
#   the .pc files are properly created in /usr/$TARGET_ARCH/sys-root/mingw/lib/pkgconfig
#
# - pango and some others uses pkg-config executable names without path, which doesn't work in cross compile mode
#   There are several possible solutions
#     1.) patch build files to get the prefix from pkg-config and use $prefix/bin/ as path
#         - doesn't work for pango because automake goes wild
#         - mingw tools are not able to handle cygwin path (they need absolute windows paths)
#     2.) export PATH=$PATH:/usr/$TARGET_ARCH/sys-root/mingw/bin
#         - a bit dangerous because this exposes much more than required
#         - mingw tools are not able to handle cygwin path (they need absolute windows paths)
#     3.) Install required tools via cygwin modules libglib2.0-devel and libgdk_pixbuf2.0-devel
#         - Possibly version compatibility issues
#         - Possibly mingw/cygwin compatibility issues, e.g. when building font or terminfo databases
#     4.) Build required tools for mingw and cygwin
#         - Possibly mingw/cygwin compatibility issues, e.g. when building font or terminfo databases
#
#   We use method 3 below
#   Method 2 can be tried by putting the cross tools in the path before the cygwin tools (in configure_profile.sh)
#
# - It is tricky to build 64 bit binaries with 32 bit cross tools and vice versa.
#   This is because the linker needs to load DLLs from C:\windows\system32, which contains
#   both 32 bit and 64 bit DLLs, and which one you get depends by some black magic on if the using
#   app is a 32 bit or 64 bit app. So better build 32 bit mingw with 32 bit cygwin and 64 with 64.
#   Alternatively the required 32 bit or 64 bit DLLs need to be copied with a 32 bit/64bit cp to some
#   folder without such black magic.
#
# - The file selection for the Coq Windows Installer is done with make install (unlike the original script)
#   Relocatble builds are first configured with prefix=./ then build and then
#   reconfigured with prefix=<installroot> before make install.


###################### ARCHITECTURES #####################

# The OS on which the build of the tool/lib runs
BUILD=$(gcc -dumpmachine)

# The OS on which the tool runs
# "`find /bin -name "*mingw32-gcc.exe"`" -dumpmachine
HOST=$TARGET_ARCH

# The OS for which the tool creates code/for which the libs are
TARGET=$TARGET_ARCH

# Cygwin uses different arch name for 32 bit than mingw/gcc
case $ARCH in
  x86_64) CYGWINARCH=x86_64 ;;
  i686)   CYGWINARCH=x86 ;;
  *)      false ;;
esac

###################### PATHS #####################

# Name and create some 'global' folders
PATCHES=/build/patches
BUILDLOGS=/build/buildlogs
FLAGFILES=/build/flagfiles
TARBALLS=/build/tarballs
FILELISTS=/build/filelists

mkdir -p $BUILDLOGS
mkdir -p $FLAGFILES
mkdir -p $TARBALLS
mkdir -p $FILELISTS
cd /build

# Create source cache folder
mkdir -p "$SOURCE_LOCAL_CACHE_CFMT"

# sysroot prefix for the above /build/host/target combination
PREFIX=$CYGWIN_INSTALLDIR_MFMT/usr/$TARGET_ARCH/sys-root/mingw

# Install / Prefix folder for COQ
PREFIXCOQ=$RESULT_INSTALLDIR_MFMT

# Install / Prefix folder for OCaml
if [ "$INSTALLOCAML" == "Y" ]; then
  PREFIXOCAML=$PREFIXCOQ
else
  PREFIXOCAML=$PREFIX
fi

mkdir -p "$PREFIX/bin"
mkdir -p "$PREFIXCOQ/bin"
mkdir -p "$PREFIXOCAML/bin"

# This is required for building addons and plugins
# This must be CFMT (/cygdrive/c/...) otherwise coquelicot 3.0.2 configure fails.
# coquelicot uses which ${COQBIN}/coqc to check if coqc exists. This does not work with COQBIN in MFMT.
export COQBIN=$RESULT_INSTALLDIR_CFMT/bin/
# This must be MFMT (C:/) otherwise bignums 68a7a3d7e0b21985913a6c3ee12067f4c5ac4e20 fails
export COQLIB=$RESULT_INSTALLDIR_MFMT/lib/coq/

###################### Copy Cygwin Setup Info #####################

# Copy Cygwin repo ini file and installed files db to tarballs folder.
# Both files together document the exact selection and version of cygwin packages.
# Do this as early as possible to avoid changes by other setups (the repo folder is shared).

# Escape URL to folder name
CYGWIN_REPO_FOLDER=${CYGWIN_REPOSITORY}/
CYGWIN_REPO_FOLDER=${CYGWIN_REPO_FOLDER//:/%3a}
CYGWIN_REPO_FOLDER=${CYGWIN_REPO_FOLDER//\//%2f}

# Copy files
cp "$CYGWIN_LOCAL_CACHE_WFMT/$CYGWIN_REPO_FOLDER/$CYGWINARCH/setup.ini" $TARBALLS
cp /etc/setup/installed.db $TARBALLS

###################### LOGGING #####################

# The folder which receives log files
mkdir -p buildlogs
LOGS=$(pwd)/buildlogs

# The current log target (first part of the log file name)
LOGTARGET=other

# For an explanation of ${COQREGTESTING:-N} search for ${parameter:-word} in
# http://pubs.opengroup.org/onlinepubs/009695399/utilities/xcu_chap02.html

if [ "${COQREGTESTING:-N}" == "Y" ] ; then
  # If COQREGTESTING, log to log files only
  # Log command output - take log target name from command name (like log1 make => log target is "<module>-make")
  log1() {
    { local -; set +x; } 2> /dev/null
    "$@" >"$LOGS/$LOGTARGET-$1_log.txt"  2>"$LOGS/$LOGTARGET-$1_err.txt"
  }

  # Log command output - take log target name from command name and first argument (like log2 make install => log target is "<module>-make-install")
  log2() {
    { local -; set +x; } 2> /dev/null
    "$@" >"$LOGS/$LOGTARGET-$1-$2_log.txt" 2>"$LOGS/$LOGTARGET-$1-$2_err.txt"
  }

  # Log command output - take log target name from command name and second argument (like log_1_3 ocaml setup.ml -configure => log target is "<module>-ocaml--configure")
  log_1_3() {
    { local -; set +x; } 2> /dev/null
    "$@" >"$LOGS/$LOGTARGET-$1-$3_log.txt" 2>"$LOGS/$LOGTARGET-$1-$3_err.txt"
  }

  # Log command output - log target name is first argument (like logn untar tar xvaf ... => log target is "<module>-untar")
  logn() {
    { local -; set +x; } 2> /dev/null
    LOGTARGETEX=$1
    shift
    "$@" >"$LOGS/$LOGTARGET-${LOGTARGETEX}_log.txt" 2>"$LOGS/$LOGTARGET-${LOGTARGETEX}_err.txt"
  }
else
  # If COQREGTESTING, log to log files and console
  # Log command output - take log target name from command name (like log1 make => log target is "<module>-make")
  log1() {
    { local -; set +x; } 2> /dev/null
    "$@" > >(tee "$LOGS/$LOGTARGET-$1_log.txt" | sed -e "s/^/$LOGTARGET-$1_log.txt: /") 2> >(tee "$LOGS/$LOGTARGET-$1_err.txt" | sed -e "s/^/$LOGTARGET-$1_err.txt: /" 1>&2)
  }

  # Log command output - take log target name from command name and first argument (like log2 make install => log target is "<module>-make-install")
  log2() {
    { local -; set +x; } 2> /dev/null
    "$@" > >(tee "$LOGS/$LOGTARGET-$1-$2_log.txt" | sed -e "s/^/$LOGTARGET-$1-$2_log.txt: /") 2> >(tee "$LOGS/$LOGTARGET-$1-$2_err.txt" | sed -e "s/^/$LOGTARGET-$1-$2_err.txt: /" 1>&2)
  }

  # Log command output - take log target name from command name and second argument (like log_1_3 ocaml setup.ml -configure => log target is "<module>-ocaml--configure")
  log_1_3() {
    { local -; set +x; } 2> /dev/null
    "$@" > >(tee "$LOGS/$LOGTARGET-$1-$3_log.txt" | sed -e "s/^/$LOGTARGET-$1-$3_log.txt: /") 2> >(tee "$LOGS/$LOGTARGET-$1-$3_err.txt" | sed -e "s/^/$LOGTARGET-$1-$3_err.txt: /" 1>&2)
  }

  # Log command output - log target name is first argument (like logn untar tar xvaf ... => log target is "<module>-untar")
  logn() {
    { local -; set +x; } 2> /dev/null
    LOGTARGETEX=$1
    shift
    "$@" > >(tee "$LOGS/$LOGTARGET-${LOGTARGETEX}_log.txt" | sed -e "s/^/$LOGTARGET-${LOGTARGETEX}_log.txt: /") 2> >(tee "$LOGS/$LOGTARGET-${LOGTARGETEX}_err.txt" | sed -e "s/^/$LOGTARGET-${LOGTARGETEX}_err.txt: /" 1>&2)
  }
fi

###################### 'UNFIX' SED #####################

# In Cygwin SED used to do CR-LF to LF conversion, but since sed 4.4-1 this was changed
# We replace sed with a shell script which restores the old behavior for piped input

#if [ -f /bin/sed.exe ]
#then
#  mv /bin/sed.exe /bin/sed_orig.exe
#fi
#cat  > /bin/sed << EOF
##!/bin/sh
#dos2unix | /bin/sed_orig.exe "$@"
#EOF
#chmod a+x /bin/sed

###################### UTILITY FUNCTIONS #####################

# ------------------------------------------------------------------------------
# Get a source tar ball, expand and patch it
# - get source archive from $SOURCE_LOCAL_CACHE_CFMT or online using wget
# - create build folder
# - extract source archive
# - patch source file if patch exists
#
# Parameters
# $1 file server name including protocol prefix
# $2 file name (without extension)
# $3 file extension
# $4 [optional] number of path levels to strip from tar (usually 1)
# $5 [optional] module name (if different from archive)
# $6 [optional] expand folder name (if different from module name)
# $7 [optional] module base name (used as 2nd choice for patches, defaults to $5)
# $8 [optional] extra tar arguments (unquoted!)
# ------------------------------------------------------------------------------

function get_expand_source_tar {
  # Handle optional parameters
  if [ "$#" -ge 4 ] ; then
    strip=$4
  else
    strip=1
  fi

  if [ "$#" -ge 5 ] ; then
    name=$5
  else
    name=$2
  fi

  if [ "$#" -ge 6 ] ; then
    folder=$6
  else
    folder=$name
  fi

  if [ "$#" -ge 7 ] ; then
    basename=$7
  else
    basename=$name
  fi

  if [ "$#" -ge 8 ] ; then
    tarextra=$8
  else
    tarextra=""
  fi

  # INRIA GIT paths don't follow the naming scheme, but we still need the extension
  # So as a hack, if the name is empty, $1 is taken as full url
  if [ -n "$2" ] ; then
    fullurl="$1/$2.$3"
  else
    fullurl="$1"
  fi

  # Set logging target
  logtargetold=$LOGTARGET
  LOGTARGET=$name

  # Get the source archive either from the source cache or online
  if [ ! -f "$TARBALLS/$name.$3" ] ; then
    if [ -f "$SOURCE_LOCAL_CACHE_CFMT/$name.$3" ] ; then
      cp "$SOURCE_LOCAL_CACHE_CFMT/$name.$3" "$TARBALLS"
    else
      wget --progress=dot:giga  --output-document="$name.$3" "$fullurl"
      if file -i "$name.$3" | grep text/html; then
        echo Download failed: "$fullurl"
        echo The file wget downloaded is an html file:
        cat "$name.$3"
        exit 1
      fi
      mv "$name.$3" "$TARBALLS"
      # Save the source archive in the source cache
      if [ -d "$SOURCE_LOCAL_CACHE_CFMT" ] ; then
        cp "$TARBALLS/$name.$3" "$SOURCE_LOCAL_CACHE_CFMT"
      fi
    fi
  fi

  # Remove build directory (clean build)
  if [ $RMDIR_BEFORE_BUILD -eq 1 ] ; then
    rm -f -r "$folder"
  fi

  # Create build directory and cd
  mkdir -p "$folder"
  cd "$folder"

  # Extract source archive
  if [ "$3" == "zip" ] ; then
    log1 unzip "$TARBALLS/$name.$3"
    if [ "$strip" == "1" ] ; then
      # move subfolders of root folders one level up
      find "$(ls)" -mindepth 1 -maxdepth 1 -exec mv -- "{}" . \;
    else
      echo "Unzip strip count not supported"
      return 1
    fi
  else
    # Parameter $8 is intentionally unquoted - it might contain several parameters
    logn untar tar xvaf "$TARBALLS/$name.$3" --strip $strip $tarextra
  fi

  # Patch if patch file exists
  # First try specific patch file name then generic patch file name
  if [ -f "$PATCHES/$name.patch" ] ; then
    log1 patch -p1 -i "$PATCHES/$name.patch"
  elif  [ -f "$PATCHES/$basename.patch" ] ; then
    log1 patch -p1 -i "$PATCHES/$basename.patch"
  fi

  # Go back to base folder
  cd ..

  LOGTARGET=$logtargetold
}

# ------------------------------------------------------------------------------
# Prepare a module build
# - check if build is already done (name.finished file exists) - if so return 1
# - create name.started
# - get source archive from $SOURCE_LOCAL_CACHE_CFMT or online using wget
# - create build folder
# - cd to build folder and extract source archive
# - create bin_special subfolder and add it to $PATH
# - remember things for build_post
#
# Parameters
# $1 file server name including protocol prefix
# $2 file name (without extension)
# $3 file extension
# $4 [optional] number of path levels to strip from tar (usually 1)
# $5 [optional] module name (if different from archive)
# $6 [optional] module base name (used as 2nd choice for patches, defaults to $5)
# $7 [optional] extra tar arguments (unquoted!)
# ------------------------------------------------------------------------------

function build_prep {
  # Handle optional parameters
  if [ "$#" -ge 4 ] ; then
    strip=$4
  else
    strip=1
  fi

  if [ "$#" -ge 5 ] ; then
    name=$5
  else
    name=$2
  fi

  if [ "$#" -ge 6 ] ; then
    basename=$6
  else
    basename=$name
  fi

  if [ "$#" -ge 7 ] ; then
    tarextra=$7
  else
    tarextra=""
  fi

  # Set installer section to not set by default
  installersection=

  # Check if build is already done
  if [ ! -f "$FLAGFILES/$name.finished" ] ; then
    BUILD_PACKAGE_NAME=$name
    BUILD_OLDPATH=$PATH
    BUILD_OLDPWD=$(pwd)
    LOGTARGET=$name

    touch "$FLAGFILES/$name.started"

    get_expand_source_tar "$1" "$2" "$3" "$strip" "$name" "$name" "$basename" "$tarextra"

    cd "$name"

    # Create a folder and add it to path, where we can put special binaries
    # The path is restored in build_post
    mkdir bin_special
    PATH=$(pwd)/bin_special:$PATH

    return 0
  else
    return 1
  fi
}

# ------------------------------------------------------------------------------
# Like build_prep, but gets the data from an entry in ci-basic-overlay.sh
# This assumes the following definitions exist in ci-basic-overlay.sh,
# or in a file in the user-overlays folder:
# $1_CI_REF
# $1_CI_ARCHIVEURL
# $1_CI_GITURL
# ATTENTION: variables in ci-basic-overlay.sh are loaded by load_overlay_data.
# load_overlay_data is is called at the end of make_coq (even if the build is skipped)
#
# Parameters
# $1 base name of module in ci-basic-overlay.sh, e.g. mathcomp, bignums, ...
# ------------------------------------------------------------------------------

function build_prep_overlay {
  urlvar=$1_CI_ARCHIVEURL
  gitvar=$1_CI_GITURL
  refvar=$1_CI_REF
  url=${!urlvar}
  git=${!gitvar}
  ref=${!refvar}
  ver=$(git ls-remote "$git" "refs/heads/$ref" | cut -f 1)
  if [[ "$ver" == "" ]]; then
      # $1_CI_REF must have been a tag or hash, not a branch
      ver="$ref"
  fi
  build_prep "$url" "$ver" tar.gz 1 "$1-$ver" "$1"
}

# ------------------------------------------------------------------------------
# Load overlay version variables from ci-basic-overlay.sh and user-overlays/*.sh
# ------------------------------------------------------------------------------

function load_overlay_data {
  if [ -n "${GITLAB_CI+}" ]; then
    export CI_BRANCH="$CI_COMMIT_REF_NAME"
    if [[ ${CI_BRANCH#pr-} =~ ^[0-9]*$ ]]; then
      export CI_PULL_REQUEST="${CI_BRANCH#pr-}"
    else
      export CI_PULL_REQUEST=""
    fi
  else
    export CI_BRANCH=""
    export CI_PULL_REQUEST=""
    # Used when building 8.8.0 with the latest scripts
    export TRAVIS_BRANCH=""
    export TRAVIS_PULL_REQUEST=""
  fi

  for overlay in /build/user-overlays/*.sh; do
    . "$overlay"
  done
  . /build/ci-basic-overlay.sh
}

# ------------------------------------------------------------------------------
# Finalize a module build
# - create name.finished
# - go back to base folder
# ------------------------------------------------------------------------------

function build_post {
  if [ ! -f "$FLAGFILES/$BUILD_PACKAGE_NAME.finished" ]; then
    cd "$BUILD_OLDPWD"
    touch "$FLAGFILES/$BUILD_PACKAGE_NAME.finished"
    PATH=$BUILD_OLDPATH
    LOGTARGET=other
    installer_addon_end
  fi
}

# ------------------------------------------------------------------------------
# Build and install a module using the standard configure/make/make install process
# - prepare build (as above)
# - configure
# - make
# - make install
# - finalize build (as above)
#
# parameters
# $1 file server name including protocol prefix
# $2 file name (without extension)
# $3 file extension
# $4 patch function to call between untar and configure (or true if none)
# $5.. extra configure arguments
# ------------------------------------------------------------------------------

function build_conf_make_inst {
  if build_prep "$1" "$2" "$3" ; then
    $4
    logn configure ./configure --build="$BUILD" --host="$HOST" --target="$TARGET" --prefix="$PREFIX" "${@:5}"
    # shellcheck disable=SC2086
    log1 make $MAKE_OPT
    log2 make install
    log2 make clean
    build_post
  fi
}

# ------------------------------------------------------------------------------
# Install all files given by a glob pattern to a given folder
#
# parameters
# $1 source path
# $2 pattern (in '')
# $3 target folder
# ------------------------------------------------------------------------------

function install_glob {
  SRCDIR=$(realpath -m $1)
  DESTDIR=$(realpath -m $3)
  ( cd "$SRCDIR" && find . -maxdepth 1 -type f -name "$2" -exec install -D -T  "$SRCDIR"/{} "$DESTDIR"/{} \; )
}

# ------------------------------------------------------------------------------
# Recursively Install all files given by a glob pattern to a given folder
#
# parameters
# $1 source path
# $2 pattern (in '')
# $3 target folder
# ------------------------------------------------------------------------------

function install_rec {
  SRCDIR=$(realpath -m $1)
  DESTDIR=$(realpath -m $3)
  ( cd "$SRCDIR" && find . -type f -name "$2" -exec install -D -T  "$SRCDIR"/{} "$DESTDIR"/{} \; )
}

# ------------------------------------------------------------------------------
# Write a file list of the target folder
# The file lists are used to create file lists for the windows installer
# Don't overwrite an existing file list
#
# parameters
# $1 name of file list
# ------------------------------------------------------------------------------

function list_files {
  if [ ! -e "/build/filelists/$1" ] ; then
    ( cd "$PREFIXCOQ" && find . -type f | sort > /build/filelists/"$1" )
  fi
}

# ------------------------------------------------------------------------------
# Write a file list of the target folder
# The file lists are used to create file lists for the windows installer
# Do overwrite an existing file list
#
# parameters
# $1 name of file list
# ------------------------------------------------------------------------------

function list_files_always {
  ( cd "$PREFIXCOQ" && find . -type f | sort > /build/filelists/"$1" )
}

# ------------------------------------------------------------------------------
# Compute the set difference of two file lists
#
# parameters
# $1 name of list A-B (set difference of set A minus set B)
# $2 name of list A
# $3 name of list B
# ------------------------------------------------------------------------------

function diff_files {
  # See http://www.catonmat.net/blog/set-operations-in-unix-shell/ for file list set operations
  comm -23 <(sort "/build/filelists/$2") <(sort "/build/filelists/$3") > "/build/filelists/$1"
}

# ------------------------------------------------------------------------------
# Filter a list of files with a regular expression
#
# parameters
# $1 name of output file list
# $2 name of input file list
# $3 name of filter regexp
# ------------------------------------------------------------------------------

function filter_files {
  grep -E "$3" "/build/filelists/$2" > "/build/filelists/$1"
}

# ------------------------------------------------------------------------------
# Convert a file list to NSIS installer format
#
# parameters
# $1 name of file list file (output file is the same with extension .nsi)
# ------------------------------------------------------------------------------

function files_to_nsis {
  # Split the path in the file list into path and filename and create SetOutPath and File instructions
  # Note: File /oname cannot be used, because it does not create the paths as SetOutPath does
  # Note: I didn't check if the redundant SetOutPath instructions have a bad impact on installer size or install time
  tr '/' '\\' < "/build/filelists/$1" | sed -r 's/^\.(.*)\\([^\\]+)$/SetOutPath $INSTDIR\\\1\nFile ${COQ_SRC_PATH}\\\1\\\2/' > "/build/filelists/$1.nsh"
}

# ------------------------------------------------------------------------------
# Create an nsis installer addon section
#
# parameters
# $1 identifier of installer section and base name of file list files
# $2 human readable name of section
# $3 description of section
# $4 flags (space separated list of keywords): off = default off
#
# $1 must be a valid NSIS identifier!
# ------------------------------------------------------------------------------

function installer_addon_section {
  installersection=$1
  list_files "addon_pre_$installersection"

  echo 'LangString' "DESC_$1" '${LANG_ENGLISH}' "\"$3\"" >> "/build/filelists/addon_strings.nsh"

  echo '!insertmacro MUI_DESCRIPTION_TEXT' '${'"Sec_$1"'}' '$('"DESC_$1"')' >> "/build/filelists/addon_descriptions.nsh"

  local sectionoptions=
  if [[ "$4" == *off* ]] ; then sectionoptions+=" /o" ; fi

  echo "Section $sectionoptions \"$2\" Sec_$1" >> "/build/filelists/addon_sections.nsh"
  echo 'SetOutPath "$INSTDIR\"' >> "/build/filelists/addon_sections.nsh"
  echo '!include "..\..\..\filelists\addon_'"$1"'.nsh"' >> "/build/filelists/addon_sections.nsh"
  echo 'SectionEnd' >> "/build/filelists/addon_sections.nsh"
}

# ------------------------------------------------------------------------------
# Start an installer addon dependency group
#
# parameters
# $1 identifier of the section which depends on other sections
# The parameters must match the $1 parameter of a installer_addon_section call
# ------------------------------------------------------------------------------

dependencysections=

function installer_addon_dependency_beg {
  installer_addon_dependency "$1"
  dependencysections="$1 $dependencysections"
}

# ------------------------------------------------------------------------------
# End an installer addon dependency group
# ------------------------------------------------------------------------------

function installer_addon_dependency_end {
  set -- $dependencysections
  shift
  dependencysections="$*"
}

# ------------------------------------------------------------------------------
# Create an nsis installer addon dependency entry
# This needs to be bracketed with installer_addon_dependencies_beg/end
#
# parameters
# $1 identifier of the section on which other sections might depend
# The parameters must match the $1 parameter of a installer_addon_section call
# ------------------------------------------------------------------------------

function installer_addon_dependency {
  for section in $dependencysections ; do
    echo '${CheckSectionDependency} ${Sec_'"$section"'} ${Sec_'"$1"'} '"'$section' '$1'" >> "/build/filelists/addon_dependencies.nsh"
  done
}

# ------------------------------------------------------------------------------
# Finish an installer section after an addon build
#
# This creates the file list files
#
# parameters: none
# ------------------------------------------------------------------------------

function installer_addon_end {
  if [ -n "$installersection" ]; then
    list_files "addon_post_$installersection"
    diff_files "addon_$installersection" "addon_post_$installersection" "addon_pre_$installersection"
    files_to_nsis "addon_$installersection"
  fi
}

# ------------------------------------------------------------------------------
# Set all timeouts in all .v files to 1000
# Since timeouts can lead to CI failures, this is useful
#
# parameters: none
# ------------------------------------------------------------------------------

function coq_set_timeouts_1000 {
  find . -type f -name '*.v' -print0 | xargs -0 sed -i 's/timeout\s\+[0-9]\+/timeout 1000/g'
}

###################### MODULE BUILD FUNCTIONS #####################

##### SED #####

function make_sed {
  if build_prep https://ftp.gnu.org/gnu/sed/  sed-4.2.2  tar.gz ; then
    logn configure ./configure
    log1 make
    log2 make install
    log2 make clean
    build_post
  fi
}

##### LIBPNG #####

function make_libpng {
  build_conf_make_inst  http://prdownloads.sourceforge.net/libpng  libpng-1.6.34  tar.gz  true
}

##### PIXMAN #####

function make_pixman {
  build_conf_make_inst  http://cairographics.org/releases  pixman-0.34.0  tar.gz  true
}

##### FREETYPE #####

function make_freetype {
  build_conf_make_inst  http://sourceforge.net/projects/freetype/files/freetype2/2.9.1  freetype-2.9.1  tar.bz2  true
}

##### EXPAT #####

function make_expat {
  build_conf_make_inst  http://sourceforge.net/projects/expat/files/expat/2.1.0  expat-2.1.0  tar.gz  true
}

##### FONTCONFIG #####

function make_fontconfig {
  make_freetype
  make_expat
  # CONFIGURE PARAMETERS
  # build/install fails without --disable-docs
  build_conf_make_inst  http://www.freedesktop.org/software/fontconfig/release  fontconfig-2.12.93  tar.gz  true  --disable-docs
}

##### ICONV #####

function make_libiconv {
  build_conf_make_inst  http://ftp.gnu.org/pub/gnu/libiconv  libiconv-1.14  tar.gz  true
}

##### UNISTRING #####

function make_libunistring {
  build_conf_make_inst  http://ftp.gnu.org/gnu/libunistring  libunistring-0.9.5  tar.xz  true
}

##### NCURSES #####

function make_ncurses {
  # NOTE: ncurses is not required below. This is just kept for documentary purposes in case I need it later.
  #
  # NOTE: make install fails building the terminfo database because
  # : ${TIC_PATH:=unknown} in run_tic.sh
  # As a result pkg-config .pc files are not generated
  # Also configure of gettext gives two "considers"
  # checking where terminfo library functions come from... not found, consider installing GNU ncurses
  # checking where termcap library functions come from... not found, consider installing GNU ncurses
  # gettext make/make install work anyway
  #
  # CONFIGURE PARAMETERS
  # --enable-term-driver --enable-sp-funcs is rewuired for mingw (see README.MinGW)
  # additional changes
  # ADD --with-pkg-config
  # ADD --enable-pc-files
  # ADD --without-manpages
  # REM --with-pthread
  build_conf_make_inst  http://ftp.gnu.org/gnu/ncurses  ncurses-5.9  tar.gz  true  --disable-home-terminfo --enable-reentrant --enable-sp-funcs --enable-term-driver --enable-interop --with-pkg-config --enable-pc-files --without-manpages
}

##### GETTEXT #####

function make_gettext {
  # Cygwin packet dependencies: (not 100% sure) libiconv-devel,libunistring-devel,libncurses-devel
  # Cygwin packet dependencies for gettext users: (not 100% sure) gettext-devel,libgettextpo-devel
  # gettext configure complains that ncurses is also required, but it builds without it
  # Ncurses is tricky to install/configure for mingw64, so I dropped ncurses
  make_libiconv
  make_libunistring
  build_conf_make_inst  http://ftp.gnu.org/pub/gnu/gettext  gettext-0.19  tar.gz  true
}

##### LIBFFI #####

function make_libffi {
  # NOTE: The official download server is down  ftp://sourceware.org/pub/libffi/libffi-3.2.1.tar.gz
  build_conf_make_inst  http://www.mirrorservice.org/sites/sourceware.org/pub/libffi  libffi-3.2.1  tar.gz  true
}

##### LIBEPOXY #####

function make_libepoxy {
  build_conf_make_inst  https://github.com/anholt/libepoxy/releases/download/v1.3.1  libepoxy-1.3.1  tar.bz2  true
}

##### LIBPCRE #####

function make_libpcre {
  build_conf_make_inst  ftp://ftp.csx.cam.ac.uk/pub/software/programming/pcre  pcre-8.39    tar.bz2  true
}

function make_libpcre2 {
  build_conf_make_inst  ftp://ftp.csx.cam.ac.uk/pub/software/programming/pcre  pcre2-10.22  tar.bz2  true
}

##### GLIB #####

function make_glib {
  # Cygwin packet dependencies: mingw64-x86_64-zlib
  make_gettext
  make_libffi
  make_libpcre
  build_conf_make_inst  http://ftp.gnome.org/pub/gnome/sources/glib/2.57  glib-2.57.1  tar.xz  true
}

##### ATK #####

function make_atk {
  make_gettext
  make_glib
  build_conf_make_inst  http://ftp.gnome.org/pub/gnome/sources/atk/2.29  atk-2.29.1  tar.xz  true
}

##### PIXBUF #####

function make_gdk-pixbuf {
  # Cygwin packet dependencies: mingw64-x86_64-zlib
  make_libpng
  make_gettext
  make_glib
  # CONFIGURE PARAMETERS
  # --with-included-loaders=yes statically links the image file format handlers
  # This avoids "Cannot open pixbuf loader module file '/usr/x86_64-w64-mingw32/sys-root/mingw/lib/gdk-pixbuf-2.0/2.10.0/loaders.cache': No such file or directory"
  build_conf_make_inst  http://ftp.gnome.org/pub/GNOME/sources/gdk-pixbuf/2.36  gdk-pixbuf-2.36.12  tar.xz  true  --with-included-loaders=yes
}

##### CAIRO #####

function make_cairo {
  # Cygwin packet dependencies: mingw64-x86_64-zlib
  make_libpng
  make_glib
  make_pixman
  make_fontconfig
  build_conf_make_inst  http://cairographics.org/releases  rcairo-1.15.13  tar.xz  true
}

##### PANGO #####

function make_pango {
  make_cairo
  make_glib
  make_fontconfig
  build_conf_make_inst  http://ftp.gnome.org/pub/GNOME/sources/pango/1.42  pango-1.42.1  tar.xz  true
}

##### GTK2 #####

function patch_gtk2 {
  rm gtk/gtk.def
}

function make_gtk2 {
  # Cygwin packet dependencies: gtk-update-icon-cache
  if [ "$GTK_FROM_SOURCES" == "Y" ]; then
    make_glib
    make_atk
    make_pango
    make_gdk-pixbuf
    make_cairo
    build_conf_make_inst  http://ftp.gnome.org/pub/gnome/sources/gtk+/2.24  gtk+-2.24.32  tar.xz  patch_gtk2
  fi
}

##### GTK3 #####

function make_gtk3 {
  make_glib
  make_atk
  make_pango
  make_gdk-pixbuf
  make_cairo
  make_libepoxy
  build_conf_make_inst  http://ftp.gnome.org/pub/gnome/sources/gtk+/3.22  gtk+-3.22.30  tar.xz  true

  # make all incl. tests and examples runs through fine
  # make install fails with issue with
  #
  # make[5]: Entering directory '/home/soegtrop/GTK/gtk+-3.16.7/demos/gtk-demo'
  # test -n "" || ../../gtk/gtk-update-icon-cache --ignore-theme-index --force "/usr/x86_64-w64-mingw32/sys-root/mingw/share/icons/hicolor"
  # gtk-update-icon-cache.exe: Failed to open file /usr/x86_64-w64-mingw32/sys-root/mingw/share/icons/hicolor/.icon-theme.cache : No such file or directory
  # Makefile:1373: recipe for target 'install-update-icon-cache' failed
  # make[5]: *** [install-update-icon-cache] Error 1
  # make[5]: Leaving directory '/home/soegtrop/GTK/gtk+-3.16.7/demos/gtk-demo'
}

##### LIBXML2 #####

function make_libxml2 {
  # Cygwin packet dependencies: libtool automake
  # Note: latest release version 2.9.2 fails during configuring lzma, so using 2.9.1
  # Note: python binding requires <sys/select.h> which doesn't exist on cygwin
  if build_prep https://git.gnome.org/browse/libxml2/snapshot  libxml2-2.9.1  tar.xz ; then
    # ./autogen.sh --build=$BUILD --host=$HOST --target=$TARGET --prefix="$PREFIX" --disable-shared --without-python
    # shared library required by gtksourceview
    ./autogen.sh --build="$BUILD" --host="$HOST" --target="$TARGET" --prefix="$PREFIX" --without-python
    # shellcheck disable=SC2086
    log1 make $MAKE_OPT all
    log2 make install
    log2 make clean
    build_post
  fi
}

##### GTK-SOURCEVIEW2 #####

function make_gtk_sourceview2 {
  # Cygwin packet dependencies: intltool
  # gtksourceview-2.11.2 requires GTK2
  # gtksourceview-2.91.9 requires GTK3
  # => We use gtksourceview-2.11.2 which seems to be the newest GTK2 based one
  if [ "$GTK_FROM_SOURCES" == "Y" ]; then
    make_gtk2
    make_libxml2
    build_conf_make_inst  https://download.gnome.org/sources/gtksourceview/2.11  gtksourceview-2.11.2  tar.bz2  true
  fi
}

##### FLEXDLL FLEXLINK #####

# Note: there is a circular dependency between flexlink and ocaml (resolved in Ocaml 4.03.)
# For MinGW it is not even possible to first build an Ocaml without flexlink support,
# Because Makefile.nt doesn't support this. So we have to use a binary flexlink.
# One could of cause do a bootstrap run ...

# Install flexdll objects

function install_flexdll {
  cp flexdll.h "/usr/$TARGET_ARCH/sys-root/mingw/include"
  if [ "$TARGET_ARCH" == "i686-w64-mingw32" ]; then
    cp flexdll*_mingw.o "/usr/$TARGET_ARCH/bin"
    cp flexdll*_mingw.o "$PREFIXOCAML/bin"
  elif [ "$TARGET_ARCH" == "x86_64-w64-mingw32" ]; then
    cp flexdll*_mingw64.o "/usr/$TARGET_ARCH/bin"
    cp flexdll*_mingw64.o "$PREFIXOCAML/bin"
  else
    echo "Unknown target architecture"
    return 1
  fi
}

# Install flexlink

function install_flexlink {
  cp flexlink.exe "/usr/$TARGET_ARCH/bin"

  cp flexlink.exe "$PREFIXOCAML/bin"
}

# Get binary flexdll flexlink for building OCaml
# An alternative is to first build an OCaml without shared library support and build flexlink with it

function get_flex_dll_link_bin {
  if build_prep https://github.com/alainfrisch/flexdll/releases/download/0.37/ flexdll-bin-0.37 zip 1 ; then
    install_flexdll
    install_flexlink
    build_post
  fi
}

# Build flexdll and flexlink from sources after building OCaml

function make_flex_dll_link {
  if build_prep https://github.com/alainfrisch/flexdll/releases/download/0.37/ flexdll-bin-0.37 zip ; then
    if [ "$TARGET_ARCH" == "i686-w64-mingw32" ]; then
      # shellcheck disable=SC2086
      log1 make $MAKE_OPT build_mingw flexlink.exe
    elif [ "$TARGET_ARCH" == "x86_64-w64-mingw32" ]; then
      # shellcheck disable=SC2086
      log1 make $MAKE_OPT build_mingw64 flexlink.exe
    else
      echo "Unknown target architecture"
      return 1
    fi
    install_flexdll
    install_flexlink
    log2 make clean
    build_post
  fi
}

##### LN replacement #####

# Note: this does support symlinks, but symlinks require special user rights on Windows.
# ocamlbuild uses symlinks to link the executables in the build folder to the base folder.
# For this purpose hard links are better.

function make_ln {
  if [ ! -f $FLAGFILES/myln.finished ] ; then
    touch $FLAGFILES/myln.started
    mkdir -p myln
    ( cd myln
    cp $PATCHES/ln.c .
    "$TARGET_ARCH-gcc" -DUNICODE -D_UNICODE -DIGNORE_SYMBOLIC -mconsole -o ln.exe ln.c
    install -D ln.exe "$PREFIXCOQ/bin/ln.exe"
    )
    touch $FLAGFILES/myln.finished
  fi
}

##### OCAML #####

function make_ocaml {
  get_flex_dll_link_bin
  if build_prep https://github.com/ocaml/ocaml/archive 4.07.0 tar.gz 1 ocaml-4.07.0 ; then
    # See README.win32.adoc
    cp config/m-nt.h byterun/caml/m.h
    cp config/s-nt.h byterun/caml/s.h
    if [ "$TARGET_ARCH" == "i686-w64-mingw32" ]; then
        cp config/Makefile.mingw config/Makefile
    elif [ "$TARGET_ARCH" == "x86_64-w64-mingw32" ]; then
        cp config/Makefile.mingw64 config/Makefile
    else
        echo "Unknown target architecture"
        return 1
    fi

    # Prefix is fixed in make file - replace it with the real one
    # TODO: this might not work if PREFIX contains spaces
    sed -i "s|^PREFIX=.*|PREFIX=$PREFIXOCAML|" config/Makefile

    # We don't want to mess up Coq's directory structure so put the OCaml library in a separate folder
    # If we refer to the make variable ${PREFIX} below, camlp5 ends up having the wrong path:
    # D:\bin\coq64_buildtest_abs_ocaml4\bin>ocamlc -where => D:/bin/coq64_buildtest_abs_ocaml4/libocaml
    # D:\bin\coq64_buildtest_abs_ocaml4\bin>camlp4 -where => ${PREFIX}/libocaml\camlp4
    # So we put an explicit path in there
    sed -i "s|^LIBDIR=.*|LIBDIR=$PREFIXOCAML/libocaml|" config/Makefile

    # Note: ocaml doesn't support -j 8, so don't pass MAKE_OPT
    # I verified that 4.02.3 still doesn't support parallel build
    log2 make world -f Makefile.nt
    log2 make bootstrap -f Makefile.nt
    log2 make opt -f Makefile.nt
    log2 make opt.opt -f Makefile.nt
    log2 make install -f Makefile.nt
    # TODO log2 make clean -f Makefile.nt Temporarily disabled for ocamlbuild development

    # Move license files and other into into special folder
    if [ "$INSTALLMODE" == "absolute" ] || [ "$INSTALLMODE" == "relocatable" ]; then
      mkdir -p "$PREFIXOCAML/license_readme/ocaml"
      # 4.01 installs these files, 4.02 doesn't. So delete them and copy them from the sources.
      rm -f ./*.txt
      cp LICENSE      "$PREFIXOCAML/license_readme/ocaml/License.txt"
      cp INSTALL.adoc "$PREFIXOCAML/license_readme/ocaml/Install.txt"
      cp README.adoc  "$PREFIXOCAML/license_readme/ocaml/ReadMe.txt"
      cp README.win32.adoc "$PREFIXOCAML/license_readme/ocaml/ReadMeWin32.txt"
      cp VERSION      "$PREFIXOCAML/license_readme/ocaml/Version.txt"
      cp Changes      "$PREFIXOCAML/license_readme/ocaml/Changes.txt"
    fi

    build_post
  fi
  make_flex_dll_link
}

##### OCAML EXTRA TOOLS #####

function make_ocaml_tools {
  make_findlib
  make_camlp5
}

##### OCAML EXTRA LIBRARIES #####

function make_ocaml_libs {
  make_num
  make_findlib
  make_lablgtk
  # make_stdint
}

##### Ocaml num library #####
function make_num {
  make_ocaml
  # We need this commit due to windows fixed, IMHO this is better than patching v1.1.
  if build_prep https://github.com/ocaml/num/archive 7dd5e935aaa2b902585b3b2d0e55ad9b2442fff0 zip 1 num-1.1-7d; then
    log2 make all
    # log2 make test
    log2 make install
    log2 make clean
    build_post
  fi
}

##### OCAMLBUILD #####

function make_ocamlbuild {
  make_ocaml
  if build_prep https://github.com/ocaml/ocamlbuild/archive 0.12.0 tar.gz 1 ocamlbuild-0.12.0; then
    log2 make configure OCAML_NATIVE=true OCAMLBUILD_PREFIX=$PREFIXOCAML OCAMLBUILD_BINDIR=$PREFIXOCAML/bin OCAMLBUILD_LIBDIR=$PREFIXOCAML/lib
    log1 make
    log2 make install
    build_post
  fi
}

##### FINDLIB Ocaml library manager #####

function make_findlib {
  make_ocaml
  make_ocamlbuild
  if build_prep https://opam.ocaml.org/1.2.2/archives ocamlfind.1.8.0+opam tar.gz 1 ; then
    logn configure ./configure -bindir "$PREFIXOCAML\\bin" -sitelib "$PREFIXOCAML\\libocaml\\site-lib" -config "$PREFIXOCAML\\etc\\findlib.conf"
    # Note: findlib doesn't support -j 8, so don't pass MAKE_OPT
    log2 make all
    log2 make opt
    log2 make install
    log2 make clean
    # Add Coq install library path to ocamlfind config file
    # $(ocamlfind printconf conf | tr -d '\r') is the name of the config file
    # printf "%q" "$PREFIXCOQ/lib" | sed -e 's/\\/\\\\/g' is the coq lib path double escaped for sed
    sed -i -e 's|path="\(.*\)"|path="\1;'$(printf "%q" "$PREFIXCOQ/lib" | sed -e 's/\\/\\\\/g')'"|' $(ocamlfind printconf conf | tr -d '\r')
    build_post
  fi
}

##### MENHIR Ocaml Parser Generator #####

function make_menhir {
  make_ocaml
  make_findlib
  make_ocamlbuild
  if build_prep https://gitlab.inria.fr/fpottier/menhir/-/archive/20181113 menhir-20181113 tar.gz 1 ; then
    # Note: menhir doesn't support -j 8, so don't pass MAKE_OPT
    log2 make all PREFIX="$PREFIXOCAML"
    log2 make install PREFIX="$PREFIXOCAML"
    build_post
  fi
}

##### CAMLP4 Ocaml Preprocessor #####

function make_camlp4 {
  # OCaml up to 4.01 includes camlp4, from 4.02 it isn't included
  # Check if command camlp4 exists, if not build camlp4
  if ! command camlp4 ; then
    make_ocaml
    make_findlib
    if build_prep https://github.com/ocaml/camlp4/archive 4.07+1 tar.gz 1 camlp4-4.07+1; then
      logn configure ./configure
      # Note: camlp4 doesn't support -j 8, so don't pass MAKE_OPT
      log2 make all
      log2 make install
      log2 make clean
      build_post
    fi
  fi
}

##### CAMLP5 Ocaml Preprocessor #####

function make_camlp5 {
  make_ocaml
  make_findlib

  if build_prep https://github.com/camlp5/camlp5/archive rel706 tar.gz 1 camlp5-rel706; then
    logn configure ./configure
    # Somehow my virus scanner has the boot.new/SAVED directory locked after the move for a second => repeat until success
    sed -i 's/mv boot.new boot/until mv boot.new boot; do sleep 1; done/' Makefile
    # shellcheck disable=SC2086
    log1 make world.opt $MAKE_OPT
    log2 make install
    # For some reason gramlib.a is not copied, but it is required by Coq
    cp lib/gramlib.a "$PREFIXOCAML/libocaml/camlp5/"
    # For some reason META is not copied, but it is required by coq_makefile
    log2 make -C etc META
    mkdir -p "$PREFIXOCAML/libocaml/site-lib/camlp5/"
    cp etc/META "$PREFIXOCAML/libocaml/site-lib/camlp5/"
    log2 make clean
    build_post
  fi
}

##### LABLGTK Ocaml GTK binding #####

# Note: when rebuilding lablgtk by deleting the .finished file,
# also delete <root>\usr\x86_64-w64-mingw32\sys-root\mingw\lib\site-lib
# Otherwise make install fails

function make_lablgtk {
  make_ocaml
  make_findlib
  # make_camlp4 # required by lablgtk-2.18.3 and lablgtk-2.18.5
  make_gtk2
  make_gtk_sourceview2
  if build_prep https://forge.ocamlcore.org/frs/download.php/1726 lablgtk-2.18.6 tar.gz 1 ; then
    # configure should be fixed to search for $TARGET_ARCH-pkg-config.exe
    cp "/bin/$TARGET_ARCH-pkg-config"  bin_special/pkg-config
    logn configure ./configure --build="$BUILD" --host="$HOST" --target="$TARGET" --prefix="$PREFIXOCAML"

    # lablgtk shows occasional errors with -j, so don't pass $MAKE_OPT

    # lablgtk binary needs to be stripped - otherwise flexdll goes wild
    # Fix version 1: explicit strip after failed build - this randomly fails in CI
    # See https://sympa.inria.fr/sympa/arc/caml-list/2015-10/msg00204.html
    # logn make-world-pre make world || true
    # $TARGET_ARCH-strip.exe --strip-unneeded src/dlllablgtk2.dll

    # Fix version 2: Strip by passing linker argument rather than explicit call to strip
    # See https://github.com/alainfrisch/flexdll/issues/6
    # Argument to ocamlmklib: -ldopt "-link -Wl,-s"
    # -ldopt is the okamlmklib linker prefix option
    # -link is the flexlink linker prefix option
    # -Wl, is the gcc (linker driver) linker prefix option
    # -s is the gnu linker option for stripping symbols
    # These changes are included in dev/build/windows/patches_coq/lablgtk-2.18.3.patch

    log2 make world

    # lablgtk does not escape FINDLIBDIR path, which can contain backslashes
    sed -i "s|^FINDLIBDIR=.*|FINDLIBDIR=$PREFIXOCAML/libocaml/site-lib|" config.make

    log2 make install
    log2 make clean
    build_post
  fi
}

##### Ocaml Stdint #####

function make_stdint {
  make_ocaml
  make_findlib
  if build_prep https://github.com/andrenth/ocaml-stdint/archive 0.3.0 tar.gz 1 Stdint-0.3.0; then
    # Note: the setup gets the proper install path from ocamlfind, but for whatever reason it wants
    # to create an empty folder in some folder which defaults to C:\Program Files.
    # The --preifx overrides this. Id didn't see any files created in /tmp/extra.
    log_1_3 ocaml setup.ml -configure --prefix /tmp/extra
    log_1_3 ocaml setup.ml -build
    log_1_3 ocaml setup.ml -install
    log_1_3 ocaml setup.ml -clean
    build_post
  fi
}

##### COQ #####

# Copy one DLLfrom cygwin MINGW packages to Coq install folder

function copy_coq_dll {
  if [ "$INSTALLMODE" == "absolute" ] || [ "$INSTALLMODE" == "relocatable" ]; then
    cp "/usr/${ARCH}-w64-mingw32/sys-root/mingw/bin/$1" "$PREFIXCOQ/bin/$1"
  fi
}

# Copy required DLLs from cygwin MINGW packages to Coq install folder

function copy_coq_dlls {
  # HOW TO CREATE THE DLL LIST
  # With the list empty, after the build/install is finished, open coqide in dependency walker.
  # See http://www.dependencywalker.com/
  # Make sure to use the 32 bit / 64 bit version of depends matching the target architecture.
  # Select all missing DLLs from the module list, right click "copy filenames"
  # Delay loaded DLLs from Windows can be ignored (hour-glass icon at begin of line)
  # Do this recursively until there are no further missing DLLs (File close + reopen)
  # For running this quickly, just do "cd coq-<ver> ; call copy_coq_dlls ; cd .." at the end of this script.
  # Do the same for coqc and ocamlc (usually doesn't result in additional files)

  copy_coq_dll LIBATK-1.0-0.DLL
  copy_coq_dll LIBCAIRO-2.DLL
  copy_coq_dll LIBEXPAT-1.DLL
  copy_coq_dll LIBFFI-6.DLL
  copy_coq_dll LIBFONTCONFIG-1.DLL
  copy_coq_dll LIBFREETYPE-6.DLL
  copy_coq_dll LIBGDK-WIN32-2.0-0.DLL
  copy_coq_dll LIBGDK_PIXBUF-2.0-0.DLL
  copy_coq_dll LIBGIO-2.0-0.DLL
  copy_coq_dll LIBGLIB-2.0-0.DLL
  copy_coq_dll LIBGMODULE-2.0-0.DLL
  copy_coq_dll LIBGOBJECT-2.0-0.DLL
  copy_coq_dll LIBGTK-WIN32-2.0-0.DLL
  copy_coq_dll LIBINTL-8.DLL
  copy_coq_dll LIBPANGO-1.0-0.DLL
  copy_coq_dll LIBPANGOCAIRO-1.0-0.DLL
  copy_coq_dll LIBPANGOWIN32-1.0-0.DLL
  copy_coq_dll libpcre-1.dll
  copy_coq_dll LIBPIXMAN-1-0.DLL
  copy_coq_dll LIBPNG16-16.DLL
  copy_coq_dll LIBXML2-2.DLL
  copy_coq_dll ZLIB1.DLL

  # Depends on if GTK is built from sources
  if [ "$GTK_FROM_SOURCES" == "Y" ]; then
    copy_coq_dll libiconv-2.dll
  else
    copy_coq_dll ICONV.DLL
    copy_coq_dll LIBBZ2-1.DLL
    copy_coq_dll LIBGTKSOURCEVIEW-2.0-0.DLL
    copy_coq_dll LIBHARFBUZZ-0.DLL
    copy_coq_dll LIBLZMA-5.DLL
    copy_coq_dll LIBPANGOFT2-1.0-0.DLL
  fi;

  # Architecture dependent files
  case $ARCH in
    x86_64) copy_coq_dll LIBGCC_S_SEH-1.DLL ;;
    i686)   copy_coq_dll LIBGCC_S_SJLJ-1.DLL ;;
    *)      false ;;
  esac

  # Win pthread version change
  copy_coq_dll LIBWINPTHREAD-1.DLL
}

function copy_coq_objects {
  # copy objects only from folders which exist in the target lib directory
  find . -type d | while read -r FOLDER ; do
    if [ -e "$PREFIXCOQ/lib/coq/$FOLDER" ] ; then
      install_glob "$FOLDER" '*.cmxa' "$PREFIXCOQ/lib/coq/$FOLDER"
      install_glob "$FOLDER" '*.cmi'  "$PREFIXCOQ/lib/coq/$FOLDER"
      install_glob "$FOLDER" '*.cma'  "$PREFIXCOQ/lib/coq/$FOLDER"
      install_glob "$FOLDER" '*.cmo'  "$PREFIXCOQ/lib/coq/$FOLDER"
      install_glob "$FOLDER" '*.a'    "$PREFIXCOQ/lib/coq/$FOLDER"
      install_glob "$FOLDER" '*.o'    "$PREFIXCOQ/lib/coq/$FOLDER"
    fi
  done
}

# Copy required GTK config and suport files

function copq_coq_gtk {
  echo 'gtk-theme-name = "MS-Windows"'     >  "$PREFIX/etc/gtk-2.0/gtkrc"
  echo 'gtk-fallback-icon-theme = "Tango"' >> "$PREFIX/etc/gtk-2.0/gtkrc"

  if [ "$INSTALLMODE" == "absolute" ] || [ "$INSTALLMODE" == "relocatable" ]; then
    install_glob "$PREFIX/etc/gtk-2.0" '*'                            "$PREFIXCOQ/gtk-2.0"
    install_glob "$PREFIX/share/gtksourceview-2.0/language-specs" '*' "$PREFIXCOQ/share/gtksourceview-2.0/language-specs"
    install_glob "$PREFIX/share/gtksourceview-2.0/styles" '*'         "$PREFIXCOQ/share/gtksourceview-2.0/styles"
    install_rec  "$PREFIX/share/themes" '*'                           "$PREFIXCOQ/share/themes"

    # This below item look like a bug in make install
    if [ -d "$PREFIXCOQ/share/coq/" ] ; then
      COQSHARE="$PREFIXCOQ/share/coq/"
    else
      COQSHARE="$PREFIXCOQ/share/"
    fi
    if [[ ! $COQ_VERSION == 8.4* ]] ; then
      mv "$COQSHARE"*.lang "$PREFIXCOQ/share/gtksourceview-2.0/language-specs"
      mv "$COQSHARE"*.xml  "$PREFIXCOQ/share/gtksourceview-2.0/styles"
    fi
    mkdir -p "$PREFIXCOQ/ide"
    mv "$COQSHARE"*.png  "$PREFIXCOQ/ide"
    rmdir "$PREFIXCOQ/share/coq" || true
  fi
}

# Copy license and other info files

function copy_coq_license {
  if [ "$INSTALLMODE" == "absolute" ] || [ "$INSTALLMODE" == "relocatable" ]; then
    install -D doc/LICENSE                    "$PREFIXCOQ/license_readme/coq/LicenseDoc.txt"
    install -D LICENSE                        "$PREFIXCOQ/license_readme/coq/License.txt"
    install -D plugins/micromega/LICENSE.sos  "$PREFIXCOQ/license_readme/coq/LicenseMicromega.txt"
    # FIXME: this is not the micromega license
    # It only applies to code that was copied into one single file!
    install -D README.md                      "$PREFIXCOQ/license_readme/coq/ReadMe.md"
    install -D CHANGES.md                     "$PREFIXCOQ/license_readme/coq/Changes.md"
    install -D INSTALL                        "$PREFIXCOQ/license_readme/coq/Install.txt"
    install -D doc/README.md                  "$PREFIXCOQ/license_readme/coq/ReadMeDoc.md" || true
  fi
}

# Main function for creating Coq

function make_coq {
  make_ocaml
  make_num
  make_findlib
  make_camlp5
  make_lablgtk
  if
    case $COQ_VERSION in
      # e.g. git-v8.6 => download from https://github.com/coq/coq/archive/v8.6.zip
      # e.g. git-trunk => download from https://github.com/coq/coq/archive/trunk.zip
      git-*)
        COQ_BUILD_PATH=/build/coq-${COQ_VERSION}
        build_prep https://github.com/coq/coq/archive "${COQ_VERSION##git-}" zip 1 "coq-${COQ_VERSION}"
        ;;

      # e.g. /cygdrive/d/coqgit
      /*)
        # Todo: --exclude-vcs-ignores doesn't work because tools/coqdoc/coqdoc.sty is excluded => fix .gitignore
        # But this is not a big deal, only 2 files are removed with --exclude-vcs-ignores from a fresch clone
        COQ_BUILD_PATH=/build/coq-local
        tar -zcf $TARBALLS/coq-local.tar.gz --exclude-vcs -C "${COQ_VERSION%/*}" "${COQ_VERSION##*/}"
        build_prep NEVER-DOWNLOADED coq-local tar.gz
        ;;

      # e.g. 8.6 => https://coq.inria.fr/distrib/8.6/files/coq-8.6.tar.gz
      *)
        COQ_BUILD_PATH=/build/coq-$COQ_VERSION
        build_prep "https://coq.inria.fr/distrib/V$COQ_VERSION/files" "coq-$COQ_VERSION" tar.gz
        ;;
    esac
  then
    if [ "$INSTALLMODE" == "relocatable" ]; then
      # HACK: for relocatable builds, first configure with ./, then build but before install reconfigure with the real target path
      logn configure ./configure -with-doc no -prefix ./ -libdir ./lib/coq -mandir ./man
    elif [ "$INSTALLMODE" == "absolute" ]; then
      logn configure ./configure -with-doc no -prefix "$PREFIXCOQ" -libdir "$PREFIXCOQ/lib/coq" -mandir "$PREFIXCOQ/man"
    else
      logn configure ./configure -with-doc no -prefix "$PREFIXCOQ"
    fi

    # The windows resource compiler binary name is hard coded
    sed -i "s/i686-w64-mingw32-windres/$TARGET_ARCH-windres/" Makefile.build
    sed -i "s/i686-w64-mingw32-windres/$TARGET_ARCH-windres/" Makefile.ide || true

    # 8.4x doesn't support parallel make
    if [[ $COQ_VERSION == 8.4* ]] ; then
      log1 make
    else
      # shellcheck disable=SC2086
      log1 make $MAKE_OPT
    fi

    if [ "$INSTALLMODE" == "relocatable" ]; then
      logn reconfigure ./configure -with-doc no -prefix "$PREFIXCOQ" -libdir "$PREFIXCOQ/lib/coq" -mandir "$PREFIXCOQ/man"
    fi

    log2 make install
    log1 copy_coq_dlls
    if [ "$INSTALLOCAML" == "Y" ]; then
      copy_coq_objects
    fi

    log1 copq_coq_gtk
    log1 copy_coq_license

    # make clean seems to be broken for 8.5pl2
    # 1.) find | xargs fails on cygwin, can be fixed by sed -i 's|\| xargs rm -f|-exec rm -fv \{\} \+|' Makefile
    # 2.) clean of test suites fails with "cannot run complexity tests (no bogomips found)"
    # make clean

    # Copy these files somewhere the plugin builds can find them
    logn copy-basic-overlays cp dev/ci/ci-basic-overlay.sh /build/
    logn copy-user-overlays cp -r dev/ci/user-overlays /build/

    build_post
  fi

  load_overlay_data
}

##### GNU Make for MinGW #####

function make_mingw_make {
  if build_prep http://ftp.gnu.org/gnu/make make-4.2 tar.bz2 ; then
    # The config.h.win32 file is fine - don't edit it
    # We need to copy the mingw gcc here as "gcc" - then the batch file will use it
    cp "/usr/bin/${ARCH}-w64-mingw32-gcc-6.4.0.exe" ./gcc.exe
    # By some magic cygwin bash can run batch files
    logn build ./build_w32.bat gcc
    # Copy make to Coq folder
    cp GccRel/gnumake.exe "$PREFIXCOQ/bin/make.exe"
    build_post
  fi
}

##### GNU binutils for native OCaml #####

function make_binutils {
  if build_prep http://ftp.gnu.org/gnu/binutils binutils-2.27 tar.gz ; then
    logn configure ./configure --build="$BUILD" --host="$HOST" --target="$TARGET" --prefix="$PREFIXCOQ" --program-prefix="$TARGET-"
    # shellcheck disable=SC2086
    log1 make $MAKE_OPT
    log2 make install
    # log2 make clean
    build_post
  fi
}

##### GNU GCC for native OCaml #####

function make_gcc {
  # Note: the bz2 file is smaller, but decompressing bz2 really takes ages
  if build_prep ftp://ftp.fu-berlin.de/unix/languages/gcc/releases/gcc-5.4.0 gcc-5.4.0 tar.gz ; then
    # This is equivalent to "contrib/download_prerequisites" but uses caching
    # Update versions when updating gcc version
    get_expand_source_tar  ftp://gcc.gnu.org/pub/gcc/infrastructure  mpfr-2.4.2 tar.bz2 1 mpfr-2.4.2 mpfr
    get_expand_source_tar  ftp://gcc.gnu.org/pub/gcc/infrastructure  gmp-4.3.2  tar.bz2 1 gmp-4.3.2  gmp
    get_expand_source_tar  ftp://gcc.gnu.org/pub/gcc/infrastructure  mpc-0.8.1  tar.gz  1 mpc-0.8.1  mpc
    get_expand_source_tar  ftp://gcc.gnu.org/pub/gcc/infrastructure  isl-0.14   tar.bz2 1 isl-0.14   isl

    # For whatever reason gcc needs this (although it never puts anything into it)
    # Error: "The directory that should contain system headers does not exist:"
    # mkdir -p /mingw/include    without --with-sysroot
    mkdir -p "$PREFIXCOQ/mingw/include"

    # See https://gcc.gnu.org/install/configure.html
    logn configure ./configure --build="$BUILD" --host="$HOST" --target="$TARGET" \
        --prefix="$PREFIXCOQ" --program-prefix="$TARGET-" --disable-win32-registry --with-sysroot="$PREFIXCOQ" \
        --enable-languages=c --disable-nls \
        --disable-libsanitizer --disable-libssp --disable-libquadmath --disable-libgomp --disable-libvtv --disable-lto
        # --disable-decimal-float seems to be required
        # --with-sysroot="$PREFIX"  results in configure error that this is not an absolute path
    # shellcheck disable=SC2086
    log1 make $MAKE_OPT
    log2 make install
    # log2 make clean
    build_post
  fi
}

##### Get sources for Cygwin MinGW packages #####

function get_cygwin_mingw_sources {
  if [ ! -f $FLAGFILES/cygwin_mingw_sources.finished ] ; then
    touch $FLAGFILES/cygwin_mingw_sources.started

    # Find all installed files with mingw in the name and download the corresponding source code file from cygwin
    # Steps:
    # grep /etc/setup/installed.db for mingw       => mingw64-x86_64-gcc-g++ mingw64-x86_64-gcc-g++-5.4.0-2.tar.bz2 1
    # remove archive ending and trailing number    => mingw64-x86_64-gcc-g++ mingw64-x86_64-gcc-g++-5.4.0-2
    # replace space with /                         => ${ARCHIVE} = mingw64-x86_64-gcc-g++/mingw64-x86_64-gcc-g++-5.4.0-2
    # escape + signs using ${var//pattern/replace} => ${ARCHIVEESC} = mingw64-x86_64-gcc-g++/mingw64-x86_64-gcc-g\+\+-5.4.0-2
    # grep cygwin setup.ini for installed line + next line (the -A 1 option includes and "after context" of 1 line)
    # Note that the folders of the installed binaries and source are different. So we cannot grep just for the source line.
    # We could strip off the path and just grep for the file, though.
    # => install: x86_64/release/mingw64-x86_64-gcc/mingw64-x86_64-gcc-g++/mingw64-x86_64-gcc-g++-5.4.0-2.tar.xz 10163848 2f8cb7ba3e16ac8ce0455af01de490ded09061b1b06a9a8e367426635b5a33ce230e04005f059d4ea7b52580757da1f6d5bae88eba6b9da76d1bd95e8844b705
    #    source: x86_64/release/mingw64-x86_64-gcc/mingw64-x86_64-gcc-5.4.0-2-src.tar.xz 95565368 03f22997b7173b243fff65ea46a39613a2e4e75fc7e6cf0fa73b7bcb86071e15ba6d0ca29d330c047fb556a5e684cad57cd2f5adb6e794249e4b01fe27f92c95
    # Take the 2nd field of the last line          => ${SOURCE} = x86_64/release/mingw64-x86_64-gcc/mingw64-x86_64-gcc-5.4.0-2-src.tar.xz
    # Remove that path part                        => ${SOURCEFILE} = mingw64-x86_64-gcc-5.4.0-2-src.tar.xz

    grep "mingw" /etc/setup/installed.db | sed 's/\.tar\.bz2 [0-1]$//' | sed 's/ /\//'  | while read -r ARCHIVE ; do
      local ARCHIVEESC=${ARCHIVE//+/\\+}
      local SOURCE
      SOURCE=$(grep -E -A 1 "install: ($CYGWINARCH|noarch)/release/[-+_/a-z0-9]*$ARCHIVEESC" $TARBALLS/setup.ini | tail -1 | cut -d " " -f 2)
      local SOURCEFILE=${SOURCE##*/}

      # Get the source file (either from the source cache or online)
      if [ ! -f "$TARBALLS/$SOURCEFILE" ] ; then
        if [ -f "$SOURCE_LOCAL_CACHE_CFMT/$SOURCEFILE" ] ; then
          cp "$SOURCE_LOCAL_CACHE_CFMT/$SOURCEFILE" $TARBALLS
        else
          wget --progress=dot:giga "$CYGWIN_REPOSITORY/$SOURCE"
          mv "$SOURCEFILE" "$TARBALLS"
          # Save the source archive in the source cache
          if [ -d "$SOURCE_LOCAL_CACHE_CFMT" ] ; then
            cp "$TARBALLS/$SOURCEFILE" "$SOURCE_LOCAL_CACHE_CFMT"
          fi
        fi
      fi

    done

    touch $FLAGFILES/cygwin_mingw_sources.finished
  fi
}

##### Coq Windows Installer #####

function make_coq_installer {
  make_coq
  get_cygwin_mingw_sources

  # Prepare the file lists for the installer. We created to file list dumps of the target folder during the build:
  # ocaml: ocaml + menhir + camlp5 + findlib
  # ocaml_coq: as above + coq
  # ocaml_coq_addons: as above + lib/user-contrib/*

  # Create coq file list as ocaml_coq / ocaml
  diff_files coq ocaml_coq ocaml

  # Filter out object files
  filter_files coq_objects coq '\.(cmxa|cmi|cma|cmo|a|o)$'

  # Filter out plugin object files
  filter_files coq_objects_plugins coq_objects '/lib/coq/plugins/.*\.(cmxa|cmi|cma|cmo|a|o)$'

  # Coq objects objects required for plugin development = coq objects except those for pre installed plugins
  diff_files coq_plugindev coq_objects coq_objects_plugins

  # Addons (TODO: including objects that could go to the plugindev thing, but
  # then one would have to make that package depend on this one, so not
  # implemented yet)
  diff_files coq_addons ocaml_coq_addons ocaml_coq

  # Coq files, except objects needed only for plugin development
  diff_files coq_base coq coq_plugindev

  # Convert section files to NSIS format
  files_to_nsis coq_base
  files_to_nsis coq_addons
  files_to_nsis coq_plugindev
  files_to_nsis ocaml

  # Get and extract NSIS Binaries
  if build_prep http://downloads.sourceforge.net/project/nsis/NSIS%202/2.51 nsis-2.51 zip ; then
    NSIS=$(pwd)/makensis.exe
    chmod u+x "$NSIS"
    # Change to Coq folder
    cd "$COQ_BUILD_PATH"
    # Copy patched nsi file
    cp ../patches/coq_new.nsi dev/nsis
    cp ../patches/StrRep.nsh dev/nsis
    cp ../patches/ReplaceInFile.nsh dev/nsis
    VERSION=$(grep '^VERSION=' config/Makefile | cut -d = -f 2 | tr -d '\r')
    cd dev/nsis
    logn nsis-installer "$NSIS" -DVERSION="$VERSION" -DARCH="$ARCH" -DCOQ_SRC_PATH="$PREFIXCOQ" -DCOQ_ICON=..\\..\\ide\\coq.ico -DCOQ_ADDONS="$COQ_ADDONS" coq_new.nsi

    build_post
  fi
}

###################### ADDON COQ LIBRARIES / PLUGINS / TOOLS #####################

# The bignums library
# Provides BigN, BigZ, BigQ that used to be part of Coq standard library

function make_addon_bignums {
  installer_addon_dependency bignums
  if build_prep_overlay bignums; then
    installer_addon_section bignums "Bignums" "Coq library for fast arbitrary size numbers" ""
    # To make command lines shorter :-(
    echo 'COQ_SRC_SUBDIRS:=$(filter-out plugins/%,$(COQ_SRC_SUBDIRS)) plugins/syntax' >> Makefile.coq.local
    log1 make all
    log2 make install
    build_post
  fi
}

# Equations plugin
# A function definition plugin

function make_addon_equations {
  installer_addon_dependency equations
  if build_prep_overlay Equations; then
    installer_addon_section equations "Equations" "Coq plugin for defining functions by equations" ""
    # Note: PATH is automatically saved/restored by build_prep / build_post
    PATH=$COQBIN:$PATH
    logn coq_makefile ${COQBIN}coq_makefile -f _CoqProject -o Makefile
    log1 make
    log2 make install
    build_post
  fi
}

# mathcomp - ssreflect and mathematical components library

function make_addon_mathcomp {
  installer_addon_dependency mathcomp
  if build_prep_overlay mathcomp; then
    installer_addon_section mathcomp "Math-Components" "Coq library with mathematical components" ""
    cd mathcomp
    log1 make $MAKE_OPT
    log2 make install
    build_post
  fi
}

# ssreflect part of mathcomp

function make_addon_ssreflect {
  # if mathcomp addon is requested, build this instead
  if [[ "$COQ_ADDONS" == *mathcomp* ]]; then
    make_addon_mathcomp
  else
    # Note: since either mathcomp or ssreflect is defined, it is fine to name both mathcomp
    installer_addon_dependency ssreflect
    if build_prep_overlay mathcomp; then
      installer_addon_section ssreflect "SSReflect" "Coq support library for small scale reflection plugin" ""
      cd mathcomp
      logn make-makefile  make Makefile.coq
      logn make-ssreflect make $MAKE_OPT -f Makefile.coq ssreflect/all_ssreflect.vo
      logn make-install   make -f Makefile.coq install
      build_post
    fi
  fi
}

# Ltac-2 plugin
# A new (experimental) tactic language

function make_addon_ltac2 {
  installer_addon_dependency ltac2
  if build_prep_overlay ltac2; then
    installer_addon_section ltac2 "Ltac-2" "Coq plugin with the Ltac-2 enhanced tactic language" ""
    log1 make all
    log2 make install
    build_post
  fi
}

# UniCoq plugin
# An alternative unification algorithm
function make_addon_unicoq {
  installer_addon_dependency unicoq
  if build_prep_overlay unicoq; then
    installer_addon_section unicoq "Unicoq" "Coq plugin for an enhanced unification algorithm" ""
    log1 coq_makefile -f Make -o Makefile
    log1 make
    log2 make install
    build_post
  fi
}

# Mtac2 plugin
# An alternative typed tactic language
function make_addon_mtac2 {
  installer_addon_dependency_beg mtac2
  make_addon_unicoq
  installer_addon_dependency_end
  if build_prep_overlay mtac2; then
    installer_addon_section mtac2 "Mtac-2" "Coq plugin for a typed tactic language for Coq." ""
    log1 coq_makefile -f _CoqProject -o Makefile
    log1 make
    log2 make install
    build_post
  fi
}

# Menhir parser generator

function make_addon_menhir {
  make_menhir
  # If COQ and OCaml are installed to the same folder, there is nothing to do
  installer_addon_dependency menhir
  if [ "$PREFIXOCAML" != "$PREFIXCOQ" ] ; then
    # Just install menhir files required for COQ to COQ target folder
    if [ ! -f "$FLAGFILES/menhir-addon.finished" ] ; then
      installer_addon_section menhir "Menhir" "Menhir parser generator windows executable and libraries" ""
      LOGTARGET=menhir-addon
      touch "$FLAGFILES/menhir-addon.started"
      # Menhir executable
      install_glob "$PREFIXOCAML/bin" 'menhir.exe' "$PREFIXCOQ/bin/"
      # Menhir Standard library
      install_glob "$PREFIXOCAML/share/menhir/" '*.mly' "$PREFIXCOQ/share/menhir/"
      # Menhir PDF doc
      install_glob "$PREFIXOCAML/share/doc/menhir/" '*.pdf' "$PREFIXCOQ/doc/menhir/"
      touch "$FLAGFILES/menhir-addon.finished"
      LOGTARGET=other
      installer_addon_end
    fi
  fi
}

# COQ library for Menhir

function make_addon_menhirlib {
  installer_addon_dependency menhirlib
  if build_prep_overlay menhirlib; then
    installer_addon_section menhirlib "Menhirlib" "Coq support library for using Menhir generated parsers in Coq" ""
    # The supplied makefiles don't work in any way on cygwin
    cd src
    echo -R . MenhirLib > _CoqProject
    ls -1 *.v >> _CoqProject
    log1 coq_makefile -f _CoqProject -o Makefile.coq
    log1 make -f Makefile.coq all
    logn make-install make -f Makefile.coq install
    build_post
  fi
}

# CompCert

function make_addon_compcert {
  installer_addon_dependency_beg compcert
  make_menhir
  make_addon_menhirlib
  installer_addon_dependency_end
  if build_prep_overlay CompCert; then
    installer_addon_section compcert "CompCert" "ATTENTION: THIS IS NOT OPEN SOURCE! CompCert verified C compiler and Clightgen (required for using VST for your own code)" "off"
    logn configure ./configure -ignore-coq-version -clightgen -prefix "$PREFIXCOQ" -coqdevdir "$PREFIXCOQ/lib/coq/user-contrib/compcert" x86_32-cygwin
    log1 make
    log2 make install
    logn install-license-1 install -D -T  "LICENSE" "$PREFIXCOQ/lib/coq/user-contrib/compcert/LICENSE"
    logn install-license-2 install -D -T  "LICENSE" "$PREFIXCOQ/lib/compcert/LICENSE"
    build_post
  fi
}

# Princeton VST

function install_addon_vst {
    VSTDEST="$PREFIXCOQ/lib/coq/user-contrib/VST"

    # Install VST .v, .vo, .c and .h files
    install_rec compcert '*.v' "$VSTDEST/compcert/"
    install_rec compcert '*.vo' "$VSTDEST/compcert/"
    install_glob "msl" '*.v' "$VSTDEST/msl/"
    install_glob "msl" '*.vo' "$VSTDEST/msl/"
    install_glob "sepcomp" '*.v' "$VSTDEST/sepcomp/"
    install_glob "sepcomp" '*.vo' "$VSTDEST/sepcomp/"
    install_glob "floyd" '*.v' "$VSTDEST/floyd/"
    install_glob "floyd" '*.vo' "$VSTDEST/floyd/"
    install_glob "progs" '*.v' "$VSTDEST/progs/"
    install_glob "progs" '*.c' "$VSTDEST/progs/"
    install_glob "progs" '*.h' "$VSTDEST/progs/"
    install_glob "veric" '*.v' "$VSTDEST/veric/"
    install_glob "veric" '*.vo' "$VSTDEST/veric/"

    # Install VST documentation files
    install_glob "." 'LICENSE' "$VSTDEST"
    install_glob "." '*.md' "$VSTDEST"
    install_glob "compcert" '*' "$VSTDEST/compcert"
    install_glob "doc" '*.pdf' "$VSTDEST/doc"

    # Install VST _CoqProject files
    install_glob "." '_CoqProject*' "$VSTDEST"
    install_glob "." '_CoqProject-export' "$VSTDEST/progs"
}

function vst_patch_compcert_refs {
  find . -type f -name '*.v' -print0 | xargs -0 sed -E -i \
    -e 's/(Require\s+(Import\s+|Export\s+)*)compcert\./\1VST.compcert./g' \
    -e 's/From compcert Require/From VST.compcert Require/g'
}

function make_addon_vst {
  installer_addon_dependency vst
  if build_prep_overlay VST; then
    installer_addon_section vst "VST" "ATTENTION: SOME INCLUDED COMPCERT PARTS ARE NOT OPEN SOURCE! Verified Software Toolchain for verifying C code" "off"
    # log1 coq_set_timeouts_1000
    log1 vst_patch_compcert_refs
    # The usage of the shell variable ARCH in VST collides with the usage in this shellscript
    logn make env -u ARCH make IGNORECOQVERSION=true $MAKE_OPT
    log1 install_addon_vst
    build_post
  fi
}

# coquelicot Real analysis

function make_addon_coquelicot {
  installer_addon_dependency_beg coquelicot
  make_addon_ssreflect
  installer_addon_dependency_end
  if build_prep_overlay Coquelicot; then
    installer_addon_section coquelicot "Coquelicot" "Coq library for real analysis" ""
    logn configure ./configure --libdir="$PREFIXCOQ/lib/coq/user-contrib/Coquelicot"
    logn remake ./remake
    logn remake-install ./remake install
    build_post
  fi
}

# AAC associative / commutative rewriting

function make_addon_aactactics {
  installer_addon_dependency aac
  if build_prep_overlay aactactis; then
    installer_addon_section aac "AAC" "Coq plugin for extensible associative and commutative rewriting" ""
    log1 make
    log2 make install
    build_post
  fi
}

# extlib

function make_addon_extlib {
  installer_addon_dependency extlib
  if build_prep_overlay ext_lib; then
    installer_addon_section extlib "Ext-Lib" "Coq library with many reusable general purpose components" ""
    log1 make $MAKE_OPT
    log2 make install
    build_post
  fi
}

# SimpleIO

function make_addon_simple_io {
  installer_addon_dependency simpleIO
  if build_prep_overlay simple_io; then
    installer_addon_section simpleIO "SimpleIO" "Coq plugin for reading and writing files directly from Coq code" ""
    log1 make $MAKE_OPT
    log2 make install
    build_post
  fi
}

# Quickchick Randomized Property-Based Testing Plugin for Coq

function make_addon_quickchick {
  installer_addon_dependency_beg quickchick
  make_addon_ssreflect
  make_addon_extlib
  make_addon_simple_io
  make_ocamlbuild
  installer_addon_dependency_end
  if build_prep_overlay quickchick; then
    installer_addon_section quickchick "QuickChick" "Coq plugin for randomized testing and counter example search" ""
    log1 make
    log2 make install
    build_post
  fi
}

<<<<<<< HEAD
# FCSL-PCM (Partial Commutative Monoids)

function make_addon_fcslpcm {
  installer_addon_dependency fcslpcm
  if build_prep_overlay fcsl_pcm; then
    installer_addon_section fcslpcm "FCSL-PCM" "Coq library providing Partial Commutative Monoids (PCMs)" ""
    log1 make $MAKE_OPT
    log2 make install
=======
# Flocq: Floating point library

function make_addon_flocq {
  if build_prep_overlay Flocq; then
    installer_addon_section flocq "Flocq" "Coq library for floating point arithmetic" ""
    logn autogen ./autogen.sh
    logn configure ./configure
    logn remake ./remake --jobs=$MAKE_THREADS
    logn install ./remake install
    build_post
  fi
}

# Coq-Interval: interval arithmetic and inequality proofs

function make_addon_interval {
  installer_addon_dependency_beg interval
  make_addon_mathcomp
  make_addon_coquelicot
  make_addon_bignums
  make_addon_flocq
  installer_addon_dependency_end
  if build_prep_overlay Interval; then
    installer_addon_section interval "Interval" "Coq library and tactic for proving real inequalities" ""
    logn autogen ./autogen.sh
    logn configure ./configure
    logn remake ./remake --jobs=$MAKE_THREADS
    logn install ./remake install
    build_post
  fi
}

# Coq-Interval: interval arithmetic and inequality proofs

function install_boost {
  # The extra tar parameter extracts only the boost headers, not the boost library source code (which is huge and takes a long time)
  if build_prep https://dl.bintray.com/boostorg/release/1.69.0/source boost_1_69_0 tar.gz 1 boost_1_69_0 boost boost_1_69_0/boost; then
    # Move extracted boost folder where mingw-gcc can find it
    mv boost /usr/$TARGET_ARCH/sys-root/mingw/include
    build_post
  fi
}

function copy_gappa_dlls {
  copy_coq_dll LIBGMP-10.DLL
  copy_coq_dll LIBMPFR-6.DLL
  copy_coq_dll LIBSTDC++-6.DLL
}

function make_addon_gappa_tool {
  install_boost
  if build_prep_overlay Gappa_Tool; then
    installer_addon_section gappa_tool "Gappa tool" "Stand alone tool for automated generation of numerical arithmetic proofs" ""
    logn autogen ./autogen.sh
    logn configure ./configure --build="$HOST" --host="$HOST" --target="$TARGET" --prefix="$PREFIXCOQ"
    logn remake ./remake --jobs=$MAKE_THREADS
    logn install ./remake -d install
    log1 copy_gappa_dlls
    build_post
  fi
}

function make_addon_gappa {
  installer_addon_dependency_beg gappa
  make_addon_gappa_tool
  make_addon_flocq
  installer_addon_dependency_end
  if build_prep_overlay Gappa_Plugin ; then
    installer_addon_section gappa "Gappa plugin" "Coq plugin for the Gappa tool" ""
    logn autogen ./autogen.sh
    logn configure ./configure
    logn remake ./remake
    logn install ./remake install
>>>>>>> a8ed19c9
    build_post
  fi
}

# Main function for building addons

function make_addons {
  # Note: ':' is the empty command, which does not produce any output
  : > "/build/filelists/addon_dependencies.nsh"

  for addon in $COQ_ADDONS; do
    "make_addon_$addon"
  done

  sort -u -o "/build/filelists/addon_dependencies.nsh" "/build/filelists/addon_dependencies.nsh"
}

###################### TOP LEVEL BUILD #####################

ocamlfind list || true

make_sed
make_ocaml
make_ocaml_tools
make_ocaml_libs

list_files ocaml

make_coq

if [ "$INSTALLMAKE" == "Y" ] ; then
  make_mingw_make
fi

list_files ocaml_coq

make_addons

list_files_always ocaml_coq_addons

if [ "$MAKEINSTALLER" == "Y" ] ; then
  make_coq_installer
fi<|MERGE_RESOLUTION|>--- conflicted
+++ resolved
@@ -1927,7 +1927,6 @@
   fi
 }
 
-<<<<<<< HEAD
 # FCSL-PCM (Partial Commutative Monoids)
 
 function make_addon_fcslpcm {
@@ -1936,7 +1935,10 @@
     installer_addon_section fcslpcm "FCSL-PCM" "Coq library providing Partial Commutative Monoids (PCMs)" ""
     log1 make $MAKE_OPT
     log2 make install
-=======
+    build_post
+  fi
+}
+
 # Flocq: Floating point library
 
 function make_addon_flocq {
@@ -2010,7 +2012,6 @@
     logn configure ./configure
     logn remake ./remake
     logn install ./remake install
->>>>>>> a8ed19c9
     build_post
   fi
 }
