--- conflicted
+++ resolved
@@ -404,15 +404,10 @@
 
 and pats_of_glob_branches loc metas vars ind brs =
   let get_arg = function
-<<<<<<< HEAD
-    | PatVar(_,na) -> na
-    | PatCstr(loc,_,_,_) -> err ~loc (Pp.str "Non supported pattern.")
-=======
     | PatVar(_,na) ->
       name_iter (fun n -> metas := n::!metas) na;
       na
-    | PatCstr(loc,_,_,_) -> err loc (Pp.str "Non supported pattern.")
->>>>>>> 9dc839ee
+    | PatCstr(loc,_,_,_) -> err ~loc (Pp.str "Non supported pattern.")
   in
   let rec get_pat indexes = function
     | [] -> false, []
