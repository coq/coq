(************************************************************************)
(*  v      *   The Coq Proof Assistant  /  The Coq Development Team     *)
(* <O___,, *   INRIA - CNRS - LIX - LRI - PPS - Copyright 1999-2016     *)
(*   \VV/  **************************************************************)
(*    //   *      This file is distributed under the terms of the       *)
(*         *       GNU Lesser General Public License Version 2.1        *)
(************************************************************************)

module CVars = Vars

open CErrors
open Pp
open Util
open Names
open Term
open Termops
open Environ
open EConstr
open Vars
open Namegen
open Evd
open Reduction
open Reductionops
open Evarutil
open Evardefine
open Evarsolve
open Pretype_errors
open Retyping
open Coercion
open Recordops
open Locus
open Locusops
open Find_subterm
open Sigma.Notations

type metabinding = (metavariable * EConstr.constr * (instance_constraint * instance_typing_status))

type subst0 =
  (evar_map *
    metabinding list *
      (Environ.env * EConstr.existential * EConstr.t) list)

module RelDecl = Context.Rel.Declaration
module NamedDecl = Context.Named.Declaration

let keyed_unification = ref (false)
let _ = Goptions.declare_bool_option {
  Goptions.optsync = true; Goptions.optdepr = false;
  Goptions.optname = "Unification is keyed";
  Goptions.optkey = ["Keyed";"Unification"];
  Goptions.optread = (fun () -> !keyed_unification);
  Goptions.optwrite = (fun a -> keyed_unification:=a);
}

let is_keyed_unification () = !keyed_unification

let debug_unification = ref (false)
let _ = Goptions.declare_bool_option {
  Goptions.optsync = true; Goptions.optdepr = false;
  Goptions.optname =
    "Print states sent to tactic unification";
  Goptions.optkey = ["Debug";"Tactic";"Unification"];
  Goptions.optread = (fun () -> !debug_unification);
  Goptions.optwrite = (fun a -> debug_unification:=a);
}

let occur_meta_or_undefined_evar evd c =
  (** This is performance-critical. Using the evar-insensitive API changes the
      resulting heuristic. *)
  let c = EConstr.Unsafe.to_constr c in
  let rec occrec c = match kind_of_term c with
    | Meta _ -> raise Occur
    | Evar (ev,args) ->
        (match evar_body (Evd.find evd ev) with
        | Evar_defined c ->
            occrec c; Array.iter occrec args
        | Evar_empty -> raise Occur)
    | _ -> Constr.iter occrec c
  in try occrec c; false with Occur | Not_found -> true

let occur_meta_evd sigma mv c =
  let rec occrec c =
    (* Note: evars are not instantiated by terms with metas *)
    let c = whd_meta sigma c in
    match EConstr.kind sigma c with
    | Meta mv' when Int.equal mv mv' -> raise Occur
    | _ -> EConstr.iter sigma occrec c
  in try occrec c; false with Occur -> true

(* if lname_typ is [xn,An;..;x1,A1] and l is a list of terms,
   gives [x1:A1]..[xn:An]c' such that c converts to ([x1:A1]..[xn:An]c' l) *)

let abstract_scheme env evd c l lname_typ =
  let mkLambda_name env (n,a,b) =
    mkLambda (named_hd env evd a n, a, b)
  in
  List.fold_left2
    (fun (t,evd) (locc,a) decl ->
       let na = RelDecl.get_name decl in
       let ta = RelDecl.get_type decl in
       let na = match EConstr.kind evd a with Var id -> Name id | _ -> na in
(* [occur_meta ta] test removed for support of eelim/ecase but consequences
   are unclear...
       if occur_meta ta then error "cannot find a type for the generalisation"
       else *) 
       if occur_meta evd a then mkLambda_name env (na,ta,t), evd
       else
	 let t', evd' = Find_subterm.subst_closed_term_occ env evd locc a t in
	   mkLambda_name env (na,ta,t'), evd')
    (c,evd)
    (List.rev l)
    lname_typ

(* Precondition: resulting abstraction is expected to be of type [typ] *)

let abstract_list_all env evd typ c l =
  let ctxt,_ = splay_prod_n env evd (List.length l) typ in
  let l_with_all_occs = List.map (function a -> (LikeFirst,a)) l in
  let p,evd = abstract_scheme env evd c l_with_all_occs ctxt in
  let evd,typp =
    try Typing.type_of env evd p
    with
    | UserError _ ->
        error_cannot_find_well_typed_abstraction env evd p l None
    | Type_errors.TypeError (env',x) ->
        (** FIXME: plug back the typing information *)
        error_cannot_find_well_typed_abstraction env evd p l None
    | Pretype_errors.PretypeError (env',evd,TypingError x) ->
        error_cannot_find_well_typed_abstraction env evd p l (Some (env',x)) in
  evd,(p,typp)

let set_occurrences_of_last_arg args =
  Some AllOccurrences :: List.tl (Array.map_to_list (fun _ -> None) args)

let abstract_list_all_with_dependencies env evd typ c l =
  let evd = Sigma.Unsafe.of_evar_map evd in
  let Sigma (ev, evd, _) = new_evar env evd typ in
  let evd = Sigma.to_evar_map evd in
  let evd,ev' = evar_absorb_arguments env evd (destEvar evd ev) l in
  let n = List.length l in
  let argoccs = set_occurrences_of_last_arg (Array.sub (snd ev') 0 n) in
  let evd,b =
    Evarconv.second_order_matching empty_transparent_state
      env evd ev' argoccs c in
  if b then
    let p = nf_evar evd ev in
      evd, p
  else error_cannot_find_well_typed_abstraction env evd 
    c l None

(**)

(* A refinement of [conv_pb]: the integers tells how many arguments
   were applied in the context of the conversion problem; if the number
   is non zero, steps of eta-expansion will be allowed
*)

let opp_status = function
  | IsSuperType -> IsSubType
  | IsSubType -> IsSuperType
  | Conv -> Conv

let add_type_status (x,y) = ((x,TypeNotProcessed),(y,TypeNotProcessed))

let extract_instance_status = function
  | CUMUL -> add_type_status (IsSubType, IsSuperType)
  | CONV -> add_type_status (Conv, Conv)

let rec subst_meta_instances sigma bl c =
  match EConstr.kind sigma c with
    | Meta i ->
      let select (j,_,_) = Int.equal i j in
      (try pi2 (List.find select bl) with Not_found -> c)
    | _ -> EConstr.map sigma (subst_meta_instances sigma bl) c

(** [env] should be the context in which the metas live *)

let pose_all_metas_as_evars env evd t =
  let evdref = ref evd in
  let rec aux t = match EConstr.kind !evdref t with
  | Meta mv ->
      (match Evd.meta_opt_fvalue !evdref mv with
       | Some ({rebus=c},_) -> EConstr.of_constr c
       | None ->
        let {rebus=ty;freemetas=mvs} = Evd.meta_ftype evd mv in
        let ty = EConstr.of_constr ty in
        let ty = if Evd.Metaset.is_empty mvs then ty else aux ty in
        let src = Evd.evar_source_of_meta mv !evdref in
        let ev = Evarutil.e_new_evar env evdref ~src ty in
        evdref := meta_assign mv (EConstr.Unsafe.to_constr ev,(Conv,TypeNotProcessed)) !evdref;
        ev)
  | _ ->
      EConstr.map !evdref aux t in
  let c = aux t in
  (* side-effect *)
  (!evdref, c)

let solve_pattern_eqn_array (env,nb) f l c (sigma,metasubst,evarsubst : subst0) =
  match EConstr.kind sigma f with
    | Meta k ->
	(* We enforce that the Meta does not depend on the [nb]
	   extra assumptions added by unification to the context *)
        let env' = pop_rel_context nb env in
	let sigma,c = pose_all_metas_as_evars env' sigma c in
	let c = solve_pattern_eqn env sigma l c in
	let pb = (Conv,TypeNotProcessed) in
	  if noccur_between sigma 1 nb c then
            sigma,(k,lift (-nb) c,pb)::metasubst,evarsubst
	  else
            let l = List.map of_alias l in
            error_cannot_unify_local env sigma (applist (f, l),c,c)
    | Evar ev ->
        let env' = pop_rel_context nb env in
	let sigma,c = pose_all_metas_as_evars env' sigma c in
	sigma,metasubst,(env,ev,solve_pattern_eqn env sigma l c)::evarsubst
    | _ -> assert false

let push d (env,n) = (push_rel_assum d env,n+1)

(*******************************)

(* Unification à l'ordre 0 de m et n: [unify_0 env sigma cv_pb m n]
   renvoie deux listes:

   metasubst:(int*constr)list    récolte les instances des (Meta k)
   evarsubst:(constr*constr)list récolte les instances des (Const "?k")

   Attention : pas d'unification entre les différences instances d'une
   même meta ou evar, il peut rester des doublons *)

(* Unification order: *)
(* Left to right: unifies first argument and then the other arguments *)
(*let unify_l2r x = List.rev x
(* Right to left: unifies last argument and then the other arguments *)
let unify_r2l x = x

let sort_eqns = unify_r2l
*)

let global_pattern_unification_flag = ref true

(* Compatibility option introduced and activated in Coq 8.3 whose
   syntax is now deprecated. *)

open Goptions
let _ =
  declare_bool_option
    { optsync  = true;
      optdepr  = true;
      optname  = "pattern-unification for existential variables in tactics";
      optkey   = ["Tactic";"Evars";"Pattern";"Unification"];
      optread  = (fun () -> !global_pattern_unification_flag);
      optwrite = (:=) global_pattern_unification_flag }

(* Compatibility option superseding the previous one, introduced and
   activated in Coq 8.4 *)

let _ =
  declare_bool_option
    { optsync  = true;
      optdepr  = false;
      optname  = "pattern-unification for existential variables in tactics";
      optkey   = ["Tactic";"Pattern";"Unification"];
      optread  = (fun () -> !global_pattern_unification_flag);
      optwrite = (:=) global_pattern_unification_flag }

type core_unify_flags = {
  modulo_conv_on_closed_terms : Names.transparent_state option;
    (* What this flag controls was activated with all constants transparent, *)
    (* even for auto, since Coq V5.10 *)

  use_metas_eagerly_in_conv_on_closed_terms : bool;
    (* This refinement of the conversion on closed terms is activable *)
    (* (and activated for apply, rewrite but not auto since Feb 2008 for 8.2) *)

  use_evars_eagerly_in_conv_on_closed_terms : bool;

  modulo_delta : Names.transparent_state;
    (* This controls which constants are unfoldable; this is on for apply *)
    (* (but not simple apply) since Feb 2008 for 8.2 *)

  modulo_delta_types : Names.transparent_state;

  check_applied_meta_types : bool;
    (* This controls whether meta's applied to arguments have their *)
    (* type unified with the type of their instance *)

  use_pattern_unification : bool;
    (* This solves pattern "?n x1 ... xn = t" when the xi are distinct rels *)
    (* This says if pattern unification is tried; can be overwritten with *)
    (* option "Set Tactic Pattern Unification" *)

  use_meta_bound_pattern_unification : bool;
    (* This is implied by use_pattern_unification (though deactivated *)
    (* by unsetting Tactic Pattern Unification); has no particular *)
    (* reasons to be set differently than use_pattern_unification *)
    (* except for compatibility of "auto". *)
    (* This was on for all tactics, including auto, since Sep 2006 for 8.1 *)
    (* This allowed for instance to unify "forall x:?A, ?B x" with "A' -> B'" *)
    (* when ?B is a Meta. *)

  frozen_evars : Evar.Set.t;
    (* Evars of this set are considered axioms and never instantiated *)
    (* Useful e.g. for autorewrite *)

  restrict_conv_on_strict_subterms : bool;
    (* No conversion at the root of the term; potentially useful for rewrite *)

  modulo_betaiota : bool;
    (* Support betaiota in the reduction *)
    (* Note that zeta is always used *)

  modulo_eta : bool;
    (* Support eta in the reduction *)
}

type unify_flags = {
  core_unify_flags : core_unify_flags;
    (* Governs unification of problems of the form "t(?x) = u(?x)" in apply *)

  merge_unify_flags : core_unify_flags;
    (* These are the flags to be used when trying to unify *)
    (* several instances of the same metavariable *)
    (* Typical situation is when we give a pattern to be matched *)
    (* syntactically against a subterm but we want the metas of the *)
    (* pattern to be modulo convertibility *)

  subterm_unify_flags : core_unify_flags;
    (* Governs unification of problems of the form "?X a1..an = u" in apply, *)
    (* hence in rewrite and elim *)

  allow_K_in_toplevel_higher_order_unification : bool;
    (* Tells in second-order abstraction over subterms which have not *)
    (* been found in term are allowed (used for rewrite, elim, or *)
    (* apply with a lemma whose type has the form "?X a1 ... an") *)

  resolve_evars : bool
    (* This says if type classes instances resolution must be used to infer *)
    (* the remaining evars *)
}

(* Default flag for unifying a type against a type (e.g. apply) *)
(* We set all conversion flags (no flag should be modified anymore) *)
let default_core_unify_flags () =
  let ts = Names.full_transparent_state in {
  modulo_conv_on_closed_terms = Some ts;
  use_metas_eagerly_in_conv_on_closed_terms = true;
  use_evars_eagerly_in_conv_on_closed_terms = false;
  modulo_delta = ts;
  modulo_delta_types = ts;
  check_applied_meta_types = true;
  use_pattern_unification = true;
  use_meta_bound_pattern_unification = true;
  frozen_evars = Evar.Set.empty;
  restrict_conv_on_strict_subterms = false;
  modulo_betaiota = true;
  modulo_eta = true;
 }

(* Default flag for first-order or second-order unification of a type *)
(* against another type (e.g. apply)                                  *)
(* We set all conversion flags (no flag should be modified anymore)   *)
let default_unify_flags () =
  let flags = default_core_unify_flags () in {
  core_unify_flags = flags;
  merge_unify_flags = flags;
  subterm_unify_flags = { flags with modulo_delta = var_full_transparent_state };
  allow_K_in_toplevel_higher_order_unification = false; (* Why not? *)
  resolve_evars = false
}

let set_no_delta_core_flags flags = { flags with
  modulo_conv_on_closed_terms = None;
  modulo_delta = empty_transparent_state;
  check_applied_meta_types = false;
  use_pattern_unification = false;
  use_meta_bound_pattern_unification = true;
  modulo_betaiota = false
}

let set_no_delta_flags flags = {
  core_unify_flags = set_no_delta_core_flags flags.core_unify_flags;
  merge_unify_flags = set_no_delta_core_flags flags.merge_unify_flags;
  subterm_unify_flags = set_no_delta_core_flags flags.subterm_unify_flags;
  allow_K_in_toplevel_higher_order_unification =
      flags.allow_K_in_toplevel_higher_order_unification;
  resolve_evars = flags.resolve_evars
}

(* For the first phase of keyed unification, restrict
  to conversion (including beta-iota) only on closed terms *)
let set_no_delta_open_core_flags flags = { flags with
  modulo_delta = empty_transparent_state;
  modulo_betaiota = false;
}

let set_no_delta_open_flags flags = {
  core_unify_flags = set_no_delta_open_core_flags flags.core_unify_flags;
  merge_unify_flags = set_no_delta_open_core_flags flags.merge_unify_flags;
  subterm_unify_flags = set_no_delta_open_core_flags flags.subterm_unify_flags;
  allow_K_in_toplevel_higher_order_unification =
      flags.allow_K_in_toplevel_higher_order_unification;
  resolve_evars = flags.resolve_evars
}

(* Default flag for the "simple apply" version of unification of a *)
(* type against a type (e.g. apply) *)
(* We set only the flags available at the time the new "apply" extended *)
(* out of "simple apply" *)
let default_no_delta_core_unify_flags () = { (default_core_unify_flags ()) with
  modulo_delta = empty_transparent_state;
  check_applied_meta_types = false;
  use_pattern_unification = false;
  use_meta_bound_pattern_unification = true;
  modulo_betaiota = false;
}

let default_no_delta_unify_flags () =
  let flags = default_no_delta_core_unify_flags () in {
  core_unify_flags = flags;
  merge_unify_flags = flags;
  subterm_unify_flags = flags;
  allow_K_in_toplevel_higher_order_unification = false;
  resolve_evars = false
}

(* Default flags for looking for subterms in elimination tactics *)
(* Not used in practice at the current date, to the exception of *)
(* allow_K) because only closed terms are involved in *)
(* induction/destruct/case/elim and w_unify_to_subterm_list does not *)
(* call w_unify for induction/destruct/case/elim  (13/6/2011) *)
let elim_core_flags sigma = { (default_core_unify_flags ()) with
  modulo_betaiota = false;
  frozen_evars =
    fold_undefined (fun evk _ evars -> Evar.Set.add evk evars)
      sigma Evar.Set.empty;
}

let elim_flags_evars sigma =
  let flags = elim_core_flags sigma in {
  core_unify_flags = flags;
  merge_unify_flags = flags;
  subterm_unify_flags = { flags with modulo_delta = empty_transparent_state };
  allow_K_in_toplevel_higher_order_unification = true;
  resolve_evars = false
}

let elim_flags () = elim_flags_evars Evd.empty

let elim_no_delta_core_flags () = { (elim_core_flags Evd.empty) with
  modulo_delta = empty_transparent_state;
  check_applied_meta_types = false;
  use_pattern_unification = false;
  modulo_betaiota = false;
}

let elim_no_delta_flags () =
  let flags = elim_no_delta_core_flags () in {
  core_unify_flags = flags;
  merge_unify_flags = flags;
  subterm_unify_flags = flags;
  allow_K_in_toplevel_higher_order_unification = true;
  resolve_evars = false
}

(* On types, we don't restrict unification, but possibly for delta *)
let set_flags_for_type flags = { flags with
  modulo_delta = flags.modulo_delta_types;
  modulo_conv_on_closed_terms = Some flags.modulo_delta_types;
  use_pattern_unification = true;
  modulo_betaiota = true;
  modulo_eta = true;
}

let use_evars_pattern_unification flags =
  !global_pattern_unification_flag && flags.use_pattern_unification
  && Flags.version_strictly_greater Flags.V8_2

let use_metas_pattern_unification sigma flags nb l =
  !global_pattern_unification_flag && flags.use_pattern_unification
  || (Flags.version_less_or_equal Flags.V8_3 || 
      flags.use_meta_bound_pattern_unification) &&
     Array.for_all (fun c -> isRel sigma c && destRel sigma c <= nb) l

type key = 
  | IsKey of CClosure.table_key
  | IsProj of projection * EConstr.constr

let expand_table_key env = function
  | ConstKey cst -> constant_opt_value_in env cst
  | VarKey id -> (try named_body id env with Not_found -> None)
  | RelKey _ -> None

let unfold_projection env p stk =
  (match try Some (lookup_projection p env) with Not_found -> None with
  | Some pb -> 
    let s = Stack.Proj (pb.Declarations.proj_npars, pb.Declarations.proj_arg, 
			p, Cst_stack.empty) in
      s :: stk
  | None -> assert false)

let expand_key ts env sigma = function
  | Some (IsKey k) -> Option.map EConstr.of_constr (expand_table_key env k)
  | Some (IsProj (p, c)) -> 
    let red = Stack.zip sigma (fst (whd_betaiota_deltazeta_for_iota_state ts env sigma
                               Cst_stack.empty (c, unfold_projection env p [])))
    in if EConstr.eq_constr sigma (EConstr.mkProj (p, c)) red then None else Some red
  | None -> None

  
type unirec_flags = {
  at_top: bool;
  with_types: bool;
  with_cs : bool;
}

let subterm_restriction opt flags =
  not opt.at_top && flags.restrict_conv_on_strict_subterms

let key_of env sigma b flags f =
  if subterm_restriction b flags then None else
  match EConstr.kind sigma f with
  | Const (cst, u) when is_transparent env (ConstKey cst) &&
      (Cpred.mem cst (snd flags.modulo_delta)
       || Environ.is_projection cst env) ->
      Some (IsKey (ConstKey (cst, u)))
  | Var id when is_transparent env (VarKey id) && 
      Id.Pred.mem id (fst flags.modulo_delta) ->
    Some (IsKey (VarKey id))
  | Proj (p, c) when Projection.unfolded p
    || (is_transparent env (ConstKey (Projection.constant p)) &&
       (Cpred.mem (Projection.constant p) (snd flags.modulo_delta))) ->
    Some (IsProj (p, c))
  | _ -> None
  

let translate_key = function
  | ConstKey (cst,u) -> ConstKey cst
  | VarKey id -> VarKey id
  | RelKey n -> RelKey n

let translate_key = function
  | IsKey k -> translate_key k    
  | IsProj (c, _) -> ConstKey (Projection.constant c)
  
let oracle_order env cf1 cf2 =
  match cf1 with
  | None ->
      (match cf2 with
      | None -> None
      | Some k2 -> Some false)
  | Some k1 ->
      match cf2 with
      | None -> Some true
      | Some k2 ->
	match k1, k2 with
	| IsProj (p, _), IsKey (ConstKey (p',_)) 
	  when eq_constant (Projection.constant p) p' -> 
	  Some (not (Projection.unfolded p))
	| IsKey (ConstKey (p,_)), IsProj (p', _) 
	  when eq_constant p (Projection.constant p') -> 
	  Some (Projection.unfolded p')
	| _ ->
          Some (Conv_oracle.oracle_order (fun x -> x)
		  (Environ.oracle env) false (translate_key k1) (translate_key k2))

let is_rigid_head sigma flags t =
  match EConstr.kind sigma t with
  | Const (cst,u) -> not (Cpred.mem cst (snd flags.modulo_delta))
  | Ind (i,u) -> true
  | Construct _ -> true
  | Fix _ | CoFix _ -> true
  | _ -> false

let force_eqs c = 
  Universes.Constraints.fold
    (fun ((l,d,r) as c) acc -> 
      let c' = if d == Universes.ULub then (l,Universes.UEq,r) else c in
	Universes.Constraints.add c' acc) 
    c Universes.Constraints.empty

let constr_cmp pb sigma flags t u =
  let cstrs =
    if pb == Reduction.CONV then EConstr.eq_constr_universes sigma t u
    else EConstr.leq_constr_universes sigma t u
  in 
  match cstrs with
  | Some cstrs ->
      begin try Evd.add_universe_constraints sigma cstrs, true
      with Univ.UniverseInconsistency _ -> sigma, false
      | Evd.UniversesDiffer -> 
	if is_rigid_head sigma flags t then 
	  try Evd.add_universe_constraints sigma (force_eqs cstrs), true
	  with Univ.UniverseInconsistency _ -> sigma, false
	else sigma, false
      end
  | None ->
    sigma, false
    
let do_reduce ts (env, nb) sigma c =
  Stack.zip sigma (fst (whd_betaiota_deltazeta_for_iota_state
		  ts env sigma Cst_stack.empty (c, Stack.empty)))

let use_full_betaiota flags =
  flags.modulo_betaiota && Flags.version_strictly_greater Flags.V8_3

let isAllowedEvar sigma flags c = match EConstr.kind sigma c with
  | Evar (evk,_) -> not (Evar.Set.mem evk flags.frozen_evars)
  | _ -> false


let subst_defined_metas_evars sigma (bl,el) c =
  (** This seems to be performance-critical, and using the evar-insensitive
      primitives blow up the time passed in this function. *)
  let c = EConstr.Unsafe.to_constr c in
  let rec substrec c = match kind_of_term c with
    | Meta i ->
      let select (j,_,_) = Int.equal i j in
      substrec (EConstr.Unsafe.to_constr (pi2 (List.find select bl)))
    | Evar (evk,args) ->
      let eq c1 c2 = Constr.equal c1 (EConstr.Unsafe.to_constr c2) in
      let select (_,(evk',args'),_) = Evar.equal evk evk' && Array.for_all2 eq args args' in
      (try substrec (EConstr.Unsafe.to_constr (pi3 (List.find select el)))
       with Not_found -> Constr.map substrec c)
    | _ -> Constr.map substrec c
  in try Some (EConstr.of_constr (substrec c)) with Not_found -> None

let check_compatibility env pbty flags (sigma,metasubst,evarsubst : subst0) tyM tyN =
  match subst_defined_metas_evars sigma (metasubst,[]) tyM with
  | None -> sigma
  | Some m ->
  match subst_defined_metas_evars sigma (metasubst,[]) tyN with
  | None -> sigma
  | Some n ->
    if is_ground_term sigma m && is_ground_term sigma n then
      let sigma, b = infer_conv ~pb:pbty ~ts:flags.modulo_delta_types env sigma m n in
	if b then sigma
	else error_cannot_unify env sigma (m,n)
    else sigma


let rec is_neutral env sigma ts t =
  let (f, l) = decompose_app_vect sigma t in
    match EConstr.kind sigma f with
    | Const (c, u) ->
      not (Environ.evaluable_constant c env) ||
      not (is_transparent env (ConstKey c)) ||
      not (Cpred.mem c (snd ts))
    | Var id -> 
      not (Environ.evaluable_named id env) ||
      not (is_transparent env (VarKey id)) ||
      not (Id.Pred.mem id (fst ts))
    | Rel n -> true
    | Evar _ | Meta _ -> true
    | Case (_, p, c, cl) -> is_neutral env sigma ts c
    | Proj (p, c) -> is_neutral env sigma ts c
    | _ -> false

let is_eta_constructor_app env sigma ts f l1 term =
  match EConstr.kind sigma f with
  | Construct (((_, i as ind), j), u) when i == 0 && j == 1 ->
    let mib = lookup_mind (fst ind) env in
      (match mib.Declarations.mind_record with
      | Some (Some (_,exp,projs)) when mib.Declarations.mind_finite == Decl_kinds.BiFinite &&
          Array.length projs == Array.length l1 - mib.Declarations.mind_nparams ->
	(** Check that the other term is neutral *)
	is_neutral env sigma ts term
      | _ -> false)
  | _ -> false

let eta_constructor_app env sigma f l1 term =
  match EConstr.kind sigma f with
  | Construct (((_, i as ind), j), u) ->
    let mib = lookup_mind (fst ind) env in
      (match mib.Declarations.mind_record with
      | Some (Some (_, projs, _)) ->
        let npars = mib.Declarations.mind_nparams in
	let pars, l1' = Array.chop npars l1 in
	let arg = Array.append pars [|term|] in
	let l2 = Array.map (fun p -> mkApp (mkConstU (p,u), arg)) projs in
	  l1', l2
      | _ -> assert false)
  | _ -> assert false

let rec unify_0_with_initial_metas (sigma,ms,es as subst : subst0) conv_at_top env cv_pb flags m n =
  let rec unirec_rec (curenv,nb as curenvnb) pb opt ((sigma,metasubst,evarsubst) as substn : subst0) curm curn =
    let cM = Evarutil.whd_head_evar sigma curm
    and cN = Evarutil.whd_head_evar sigma curn in
    let () = 
      if !debug_unification then
	Feedback.msg_debug (print_constr_env curenv sigma cM ++ str" ~= " ++ print_constr_env curenv sigma cN)
    in 
      match (EConstr.kind sigma cM, EConstr.kind sigma cN) with
	| Meta k1, Meta k2 ->
            if Int.equal k1 k2 then substn else
	    let stM,stN = extract_instance_status pb in
            let sigma = 
	      if opt.with_types && flags.check_applied_meta_types then
		let tyM = Typing.meta_type sigma k1 in
		let tyN = Typing.meta_type sigma k2 in
		let l, r = if k2 < k1 then tyN, tyM else tyM, tyN in
		  check_compatibility curenv CUMUL flags substn l r
	      else sigma
	    in
	    if k2 < k1 then sigma,(k1,cN,stN)::metasubst,evarsubst
	    else sigma,(k2,cM,stM)::metasubst,evarsubst
	| Meta k, _
            when not (dependent sigma cM cN) (* helps early trying alternatives *) ->
            let sigma = 
	      if opt.with_types && flags.check_applied_meta_types then
		(try
                   let tyM = Typing.meta_type sigma k in
                   let tyN = get_type_of curenv ~lax:true sigma cN in
                     check_compatibility curenv CUMUL flags substn tyN tyM
		 with RetypeError _ ->
                   (* Renounce, maybe metas/evars prevents typing *) sigma)
	      else sigma
	    in
	    (* Here we check that [cN] does not contain any local variables *)
	    if Int.equal nb 0 then
              sigma,(k,cN,snd (extract_instance_status pb))::metasubst,evarsubst
            else if noccur_between sigma 1 nb cN then
              (sigma,
	      (k,lift (-nb) cN,snd (extract_instance_status pb))::metasubst,
              evarsubst)
	    else error_cannot_unify_local curenv sigma (m,n,cN)
	| _, Meta k
            when not (dependent sigma cN cM) (* helps early trying alternatives *) ->
          let sigma = 
	    if opt.with_types && flags.check_applied_meta_types then
              (try
                 let tyM = get_type_of curenv ~lax:true sigma cM in
                 let tyN = Typing.meta_type sigma k in
                   check_compatibility curenv CUMUL flags substn tyM tyN
               with RetypeError _ ->
                 (* Renounce, maybe metas/evars prevents typing *) sigma)
	    else sigma
	  in
	    (* Here we check that [cM] does not contain any local variables *)
	    if Int.equal nb 0 then
              (sigma,(k,cM,fst (extract_instance_status pb))::metasubst,evarsubst)
	    else if noccur_between sigma 1 nb cM
	    then
              (sigma,(k,lift (-nb) cM,fst (extract_instance_status pb))::metasubst,
              evarsubst)
	    else error_cannot_unify_local curenv sigma (m,n,cM)
	| Evar (evk,_ as ev), Evar (evk',_)
            when not (Evar.Set.mem evk flags.frozen_evars)
              && Evar.equal evk evk' ->
            let sigma',b = constr_cmp cv_pb sigma flags cM cN in
            if b then
	      sigma',metasubst,evarsubst
            else
	      sigma,metasubst,((curenv,ev,cN)::evarsubst)
	| Evar (evk,_ as ev), _
            when not (Evar.Set.mem evk flags.frozen_evars) 
	      && not (occur_evar sigma evk cN) ->
	    let cmvars = free_rels sigma cM and cnvars = free_rels sigma cN in
	      if Int.Set.subset cnvars cmvars then
		sigma,metasubst,((curenv,ev,cN)::evarsubst)
	      else error_cannot_unify_local curenv sigma (m,n,cN)
	| _, Evar (evk,_ as ev)
            when not (Evar.Set.mem evk flags.frozen_evars)
	      && not (occur_evar sigma evk cM) ->
	    let cmvars = free_rels sigma cM and cnvars = free_rels sigma cN in
	      if Int.Set.subset cmvars cnvars then
		sigma,metasubst,((curenv,ev,cM)::evarsubst)
	      else error_cannot_unify_local curenv sigma (m,n,cN)
	| Sort s1, Sort s2 ->
	    (try 
	       let sigma' = 
		 if pb == CUMUL
		 then Evd.set_leq_sort curenv sigma s1 s2 
		 else Evd.set_eq_sort curenv sigma s1 s2
	       in (sigma', metasubst, evarsubst)
	     with e when CErrors.noncritical e ->
               error_cannot_unify curenv sigma (m,n))

	| Lambda (na,t1,c1), Lambda (_,t2,c2) ->
	    unirec_rec (push (na,t1) curenvnb) CONV {opt with at_top = true}
	      (unirec_rec curenvnb CONV {opt with at_top = true; with_types = false} substn t1 t2) c1 c2
	| Prod (na,t1,c1), Prod (_,t2,c2) ->
	    unirec_rec (push (na,t1) curenvnb) pb {opt with at_top = true}
	      (unirec_rec curenvnb CONV {opt with at_top = true; with_types = false} substn t1 t2) c1 c2
	| LetIn (_,a,_,c), _ -> unirec_rec curenvnb pb opt substn (subst1 a c) cN
	| _, LetIn (_,a,_,c) -> unirec_rec curenvnb pb opt substn cM (subst1 a c)

	(** Fast path for projections. *)
	| Proj (p1,c1), Proj (p2,c2) when eq_constant
	    (Projection.constant p1) (Projection.constant p2) ->
	  (try unify_same_proj curenvnb cv_pb {opt with at_top = true}
	       substn c1 c2
	   with ex when precatchable_exception ex ->
	     unify_not_same_head curenvnb pb opt substn cM cN)

        (* eta-expansion *)
	| Lambda (na,t1,c1), _ when flags.modulo_eta ->
	    unirec_rec (push (na,t1) curenvnb) CONV {opt with at_top = true} substn
	      c1 (mkApp (lift 1 cN,[|mkRel 1|]))
	| _, Lambda (na,t2,c2) when flags.modulo_eta ->
	    unirec_rec (push (na,t2) curenvnb) CONV {opt with at_top = true} substn
	      (mkApp (lift 1 cM,[|mkRel 1|])) c2

	(* For records *)
	| App (f1, l1), _ when flags.modulo_eta && 
	    (* This ensures cN is an evar, meta or irreducible constant/variable
	       and not a constructor. *)
	    is_eta_constructor_app curenv sigma flags.modulo_delta f1 l1 cN ->
	  (try 
	     let l1', l2' = eta_constructor_app curenv sigma f1 l1 cN in
	     let opt' = {opt with at_top = true; with_cs = false} in
	       Array.fold_left2 (unirec_rec curenvnb CONV opt') substn l1' l2'
	   with ex when precatchable_exception ex ->
	     match EConstr.kind sigma cN with
	     | App(f2,l2) when
		 (isMeta sigma f2 && use_metas_pattern_unification sigma flags nb l2
		  || use_evars_pattern_unification flags && isAllowedEvar sigma flags f2) ->
	       unify_app_pattern false curenvnb pb opt substn cM f1 l1 cN f2 l2
	     | _ -> raise ex)

	| _, App (f2, l2) when flags.modulo_eta && 
	    is_eta_constructor_app curenv sigma flags.modulo_delta f2 l2 cM ->
	  (try 
	     let l2', l1' = eta_constructor_app curenv sigma f2 l2 cM in
	     let opt' = {opt with at_top = true; with_cs = false} in
	       Array.fold_left2 (unirec_rec curenvnb CONV opt') substn l1' l2'
	   with ex when precatchable_exception ex ->
	     match EConstr.kind sigma cM with
	     | App(f1,l1) when 
		 (isMeta sigma f1 && use_metas_pattern_unification sigma flags nb l1
		  || use_evars_pattern_unification flags && isAllowedEvar sigma flags f1) ->
	       unify_app_pattern true curenvnb pb opt substn cM f1 l1 cN f2 l2
	     | _ -> raise ex)

	| Case (_,p1,c1,cl1), Case (_,p2,c2,cl2) ->
            (try 
	     let opt' = {opt with at_top = true; with_types = false} in
	       Array.fold_left2 (unirec_rec curenvnb CONV {opt with at_top = true})
	       (unirec_rec curenvnb CONV opt'
		(unirec_rec curenvnb CONV opt' substn p1 p2) c1 c2)
                 cl1 cl2
	     with ex when precatchable_exception ex ->
	       reduce curenvnb pb opt substn cM cN)

	| App (f1,l1), _ when 
	    (isMeta sigma f1 && use_metas_pattern_unification sigma flags nb l1
            || use_evars_pattern_unification flags && isAllowedEvar sigma flags f1) ->
	  unify_app_pattern true curenvnb pb opt substn cM f1 l1 cN cN [||]

	| _, App (f2,l2) when
	    (isMeta sigma f2 && use_metas_pattern_unification sigma flags nb l2
            || use_evars_pattern_unification flags && isAllowedEvar sigma flags f2) ->
	  unify_app_pattern false curenvnb pb opt substn cM cM [||] cN f2 l2

	| App (f1,l1), App (f2,l2) ->
	  unify_app curenvnb pb opt substn cM f1 l1 cN f2 l2
	    
	| App (f1,l1), Proj(p2,c2) ->
	  unify_app curenvnb pb opt substn cM f1 l1 cN cN [||]

	| Proj (p1,c1), App(f2,l2) ->
	  unify_app curenvnb pb opt substn cM cM [||] cN f2 l2

	| _ ->
          unify_not_same_head curenvnb pb opt substn cM cN

  and unify_app_pattern dir curenvnb pb opt (sigma, _, _ as substn) cM f1 l1 cN f2 l2 =
    let f, l, t = if dir then f1, l1, cN else f2, l2, cM in
      match is_unification_pattern curenvnb sigma f (Array.to_list l) t with
      | None ->
	(match EConstr.kind sigma t with
	| App (f',l') -> 
	  if dir then unify_app curenvnb pb opt substn cM f1 l1 t f' l'
	  else unify_app curenvnb pb opt substn t f' l' cN f2 l2
	| Proj _ -> unify_app curenvnb pb opt substn cM f1 l1 cN f2 l2
	| _ -> unify_not_same_head curenvnb pb opt substn cM cN)
      | Some l ->
	solve_pattern_eqn_array curenvnb f l t substn

  and unify_app (curenv, nb as curenvnb) pb opt (sigma, metas, evars as substn : subst0) cM f1 l1 cN f2 l2 =
    try
      let needs_expansion p c' = 
	match EConstr.kind sigma c' with
	| Meta _ -> true
	| Evar _ -> true
	| Const (c, u) -> Constant.equal c (Projection.constant p)
	| _ -> false
      in
      let expand_proj c c' l = 
      	match EConstr.kind sigma c with
      	| Proj (p, t) when not (Projection.unfolded p) && needs_expansion p c' ->
      	  (try destApp sigma (Retyping.expand_projection curenv sigma p t (Array.to_list l))
      	   with RetypeError _ -> (** Unification can be called on ill-typed terms, due
      				     to FO and eta in particular, fail gracefully in that case *)
      	     (c, l))
      	| _ -> (c, l)
      in
      let f1, l1 = expand_proj f1 f2 l1 in
      let f2, l2 = expand_proj f2 f1 l2 in
      let opta = {opt with at_top = true; with_types = false} in
      let optf = {opt with at_top = true; with_types = true} in
      let (f1,l1,f2,l2) = adjust_app_array_size f1 l1 f2 l2 in
	if Array.length l1 == 0 then error_cannot_unify (fst curenvnb) sigma (cM,cN)
	else
	  Array.fold_left2 (unirec_rec curenvnb CONV opta)
	    (unirec_rec curenvnb CONV optf substn f1 f2) l1 l2
    with ex when precatchable_exception ex ->
    try reduce curenvnb pb {opt with with_types = false} substn cM cN
    with ex when precatchable_exception ex ->
    try canonical_projections curenvnb pb opt cM cN substn
    with ex when precatchable_exception ex ->
    expand curenvnb pb {opt with with_types = false} substn cM f1 l1 cN f2 l2

  and unify_same_proj (curenv, nb as curenvnb) cv_pb opt substn c1 c2 =
    let substn = unirec_rec curenvnb CONV opt substn c1 c2 in
      try (* Force unification of the types to fill in parameters *)
	let ty1 = get_type_of curenv ~lax:true sigma c1 in
	let ty2 = get_type_of curenv ~lax:true sigma c2 in
	  unify_0_with_initial_metas substn true curenv cv_pb
	    { flags with modulo_conv_on_closed_terms = Some full_transparent_state;
	      modulo_delta = full_transparent_state;
	      modulo_eta = true;
	      modulo_betaiota = true }
	    ty1 ty2
      with RetypeError _ -> substn

  and unify_not_same_head curenvnb pb opt (sigma, metas, evars as substn : subst0) cM cN =
    try canonical_projections curenvnb pb opt cM cN substn
    with ex when precatchable_exception ex ->
    let sigma', b = constr_cmp cv_pb sigma flags cM cN in
      if b then (sigma', metas, evars)
      else
	try reduce curenvnb pb opt substn cM cN
	with ex when precatchable_exception ex ->
	let (f1,l1) =
	  match EConstr.kind sigma cM with App (f,l) -> (f,l) | _ -> (cM,[||]) in
	let (f2,l2) =
	  match EConstr.kind sigma cN with App (f,l) -> (f,l) | _ -> (cN,[||]) in
	  expand curenvnb pb opt substn cM f1 l1 cN f2 l2

  and reduce curenvnb pb opt (sigma, metas, evars as substn) cM cN =
    if use_full_betaiota flags && not (subterm_restriction opt flags) then
      let cM' = do_reduce flags.modulo_delta curenvnb sigma cM in
	if not (EConstr.eq_constr sigma cM cM') then
	  unirec_rec curenvnb pb opt substn cM' cN
	else
	  let cN' = do_reduce flags.modulo_delta curenvnb sigma cN in
	    if not (EConstr.eq_constr sigma cN cN') then
	      unirec_rec curenvnb pb opt substn cM cN'
	    else error_cannot_unify (fst curenvnb) sigma (cM,cN)
    else error_cannot_unify (fst curenvnb) sigma (cM,cN)
	    
  and expand (curenv,_ as curenvnb) pb opt (sigma,metasubst,evarsubst as substn : subst0) cM f1 l1 cN f2 l2 =
    let res =
      (* Try full conversion on meta-free terms. *)
      (* Back to 1995 (later on called trivial_unify in 2002), the
	 heuristic was to apply conversion on meta-free (but not
	 evar-free!) terms in all cases (i.e. for apply but also for
	 auto and rewrite, even though auto and rewrite did not use
	 modulo conversion in the rest of the unification
	 algorithm). By compatibility we need to support this
	 separately from the main unification algorithm *)
      (* The exploitation of known metas has been added in May 2007
	 (it is used by apply and rewrite); it might now be redundant
	 with the support for delta-expansion (which is used
	 essentially for apply)... *)
      if subterm_restriction opt flags then None else 
      match flags.modulo_conv_on_closed_terms with
      | None -> None
      | Some convflags ->
      let subst = ((if flags.use_metas_eagerly_in_conv_on_closed_terms then metasubst else ms), (if flags.use_evars_eagerly_in_conv_on_closed_terms then evarsubst else es)) in
      match subst_defined_metas_evars sigma subst cM with
      | None -> (* some undefined Metas in cM *) None
      | Some m1 ->
      match subst_defined_metas_evars sigma subst cN with
      | None -> (* some undefined Metas in cN *) None
      | Some n1 ->
         (* No subterm restriction there, too much incompatibilities *)
	 let sigma =
	   if opt.with_types then
	     try (* Ensure we call conversion on terms of the same type *)
	       let tyM = get_type_of curenv ~lax:true sigma m1 in
	       let tyN = get_type_of curenv ~lax:true sigma n1 in
	       check_compatibility curenv CUMUL flags substn tyM tyN
	     with RetypeError _ ->
	       (* Renounce, maybe metas/evars prevents typing *) sigma
	   else sigma
	 in 
	 let sigma, b = infer_conv ~pb ~ts:convflags curenv sigma m1 n1 in
	    if b then Some (sigma, metasubst, evarsubst)
	    else 
	      if is_ground_term sigma m1 && is_ground_term sigma n1 then
		error_cannot_unify curenv sigma (cM,cN)
	      else None
    in
      match res with
      | Some substn -> substn
      | None ->
      let cf1 = key_of curenv sigma opt flags f1 and cf2 = key_of curenv sigma opt flags f2 in
	match oracle_order curenv cf1 cf2 with
	| None -> error_cannot_unify curenv sigma (cM,cN)
	| Some true ->
	    (match expand_key flags.modulo_delta curenv sigma cf1 with
	    | Some c ->
		unirec_rec curenvnb pb opt substn
                  (whd_betaiotazeta sigma (mkApp(c,l1))) cN
	    | None ->
		(match expand_key flags.modulo_delta curenv sigma cf2 with
		| Some c ->
		    unirec_rec curenvnb pb opt substn cM
                      (whd_betaiotazeta sigma (mkApp(c,l2)))
		| None ->
		    error_cannot_unify curenv sigma (cM,cN)))
	| Some false ->
	    (match expand_key flags.modulo_delta curenv sigma cf2 with
	    | Some c ->
		unirec_rec curenvnb pb opt substn cM
                  (whd_betaiotazeta sigma (mkApp(c,l2)))
	    | None ->
		(match expand_key flags.modulo_delta curenv sigma cf1 with
		| Some c ->
		    unirec_rec curenvnb pb opt substn
                      (whd_betaiotazeta sigma (mkApp(c,l1))) cN
		| None ->
		    error_cannot_unify curenv sigma (cM,cN)))

  and canonical_projections (curenv, _ as curenvnb) pb opt cM cN (sigma,_,_ as substn) =
    let f1 () =
      if isApp sigma cM then
	let f1l1 = whd_nored_state sigma (cM,Stack.empty) in
	  if is_open_canonical_projection curenv sigma f1l1 then
	    let f2l2 = whd_nored_state sigma (cN,Stack.empty) in
	      solve_canonical_projection curenvnb pb opt cM f1l1 cN f2l2 substn
	  else error_cannot_unify (fst curenvnb) sigma (cM,cN)
      else error_cannot_unify (fst curenvnb) sigma (cM,cN)
    in
      if not opt.with_cs ||
        begin match flags.modulo_conv_on_closed_terms with
        | None -> true
        | Some _ -> subterm_restriction opt flags
        end then
	error_cannot_unify (fst curenvnb) sigma (cM,cN)
      else
	try f1 () with e when precatchable_exception e ->
	  if isApp sigma cN then
	    let f2l2 = whd_nored_state sigma (cN, Stack.empty) in
	      if is_open_canonical_projection curenv sigma f2l2 then
		let f1l1 = whd_nored_state sigma (cM, Stack.empty) in
		  solve_canonical_projection curenvnb pb opt cN f2l2 cM f1l1 substn
	      else error_cannot_unify (fst curenvnb) sigma (cM,cN)
	  else error_cannot_unify (fst curenvnb) sigma (cM,cN)

  and solve_canonical_projection curenvnb pb opt cM f1l1 cN f2l2 (sigma,ms,es) =
    let (ctx,t,c,bs,(params,params1),(us,us2),(ts,ts1),c1,(n,t2)) =
      try Evarconv.check_conv_record (fst curenvnb) sigma f1l1 f2l2
      with Not_found -> error_cannot_unify (fst curenvnb) sigma (cM,cN)
    in
    if Reductionops.Stack.compare_shape ts ts1 then
      let sigma = Evd.merge_context_set Evd.univ_flexible sigma ctx in
      let (evd,ks,_) =
	List.fold_left
	  (fun (evd,ks,m) b ->
	    if match n with Some n -> Int.equal m n | None -> false then
                (evd,t2::ks, m-1)
            else
              let mv = new_meta () in
	      let evd' = meta_declare mv (EConstr.Unsafe.to_constr (substl ks b)) evd in
	      (evd', mkMeta mv :: ks, m - 1))
	  (sigma,[],List.length bs) bs
      in
      try
      let opt' = {opt with with_types = false} in
      let (substn,_,_) = Reductionops.Stack.fold2
			   (fun s u1 u -> unirec_rec curenvnb pb opt' s u1 (substl ks u))
			   (evd,ms,es) us2 us in
      let (substn,_,_) = Reductionops.Stack.fold2
			   (fun s u1 u -> unirec_rec curenvnb pb opt' s u1 (substl ks u))
			   substn params1 params in
      let (substn,_,_) = Reductionops.Stack.fold2 (fun s u1 u2 -> unirec_rec curenvnb pb opt' s u1 u2) substn ts ts1 in
      let app = mkApp (c, Array.rev_of_list ks) in
      (* let substn = unirec_rec curenvnb pb b false substn t cN in *)
	unirec_rec curenvnb pb opt' substn c1 app
      with Invalid_argument "Reductionops.Stack.fold2" ->
	error_cannot_unify (fst curenvnb) sigma (cM,cN)
    else error_cannot_unify (fst curenvnb) sigma (cM,cN)
  in
    
  if !debug_unification then Feedback.msg_debug (str "Starting unification");
  let opt = { at_top = conv_at_top; with_types = false; with_cs = true } in
  try
  let res = 
    if subterm_restriction opt flags ||
      occur_meta_or_undefined_evar sigma m || occur_meta_or_undefined_evar sigma n
    then
      None
    else 
      let sigma, b = match flags.modulo_conv_on_closed_terms with
	| Some convflags -> infer_conv ~pb:cv_pb ~ts:convflags env sigma m n
	| _ -> constr_cmp cv_pb sigma flags m n in
	if b then Some sigma
	else if (match flags.modulo_conv_on_closed_terms, flags.modulo_delta with
        | Some (cv_id, cv_k), (dl_id, dl_k) ->
          Id.Pred.subset dl_id cv_id && Cpred.subset dl_k cv_k
        | None,(dl_id, dl_k) ->
          Id.Pred.is_empty dl_id && Cpred.is_empty dl_k)
	then error_cannot_unify env sigma (m, n) else None
  in 
    let a = match res with 
    | Some sigma -> sigma, ms, es
    | None -> unirec_rec (env,0) cv_pb opt subst m n in
    if !debug_unification then Feedback.msg_debug (str "Leaving unification with success");
    a
  with e ->
    let e = CErrors.push e in
    if !debug_unification then Feedback.msg_debug (str "Leaving unification with failure");
    iraise e


let unify_0 env sigma = unify_0_with_initial_metas (sigma,[],[]) true env

let left = true
let right = false

let rec unify_with_eta keptside flags env sigma c1 c2 =
(* Question: try whd_all on ci if not two lambdas? *)
  match EConstr.kind sigma c1, EConstr.kind sigma c2 with
  | (Lambda (na,t1,c1'), Lambda (_,t2,c2')) ->
    let env' = push_rel_assum (na,t1) env in
    let sigma,metas,evars = unify_0 env sigma CONV flags t1 t2 in
    let side,(sigma,metas',evars') =
      unify_with_eta keptside flags env' sigma c1' c2'
    in (side,(sigma,metas@metas',evars@evars'))
  | (Lambda (na,t,c1'),_)->
    let env' = push_rel_assum (na,t) env in
    let side = left in (* expansion on the right: we keep the left side *)
      unify_with_eta side flags env' sigma
      c1' (mkApp (lift 1 c2,[|mkRel 1|]))
  | (_,Lambda (na,t,c2')) ->
    let env' = push_rel_assum (na,t) env in
    let side = right in (* expansion on the left: we keep the right side *)
      unify_with_eta side flags env' sigma
      (mkApp (lift 1 c1,[|mkRel 1|])) c2'
  | _ ->
    (keptside,unify_0 env sigma CONV flags c1 c2)
    
(* We solved problems [?n =_pb u] (i.e. [u =_(opp pb) ?n]) and [?n =_pb' u'],
   we now compute the problem on [u =? u'] and decide which of u or u' is kept

   Rem: the upper constraint is lost in case u <= ?n <= u' (and symmetrically
   in the case u' <= ?n <= u)
 *)
    
let merge_instances env sigma flags st1 st2 c1 c2 =
  match (opp_status st1, st2) with
  | (Conv, Conv) ->
      let side = left (* arbitrary choice, but agrees with compatibility *) in
      let (side,res) = unify_with_eta side flags env sigma c1 c2 in
      (side,Conv,res)
  | ((IsSubType | Conv as oppst1),
     (IsSubType | Conv)) ->
    let res = unify_0 env sigma CUMUL flags c2 c1 in
      if eq_instance_constraint oppst1 st2 then (* arbitrary choice *) (left, st1, res)
      else if eq_instance_constraint st2 IsSubType then (left, st1, res)
      else (right, st2, res)
  | ((IsSuperType | Conv as oppst1),
     (IsSuperType | Conv)) ->
    let res = unify_0 env sigma CUMUL flags c1 c2 in
      if eq_instance_constraint oppst1 st2 then (* arbitrary choice *) (left, st1, res)
      else if eq_instance_constraint st2 IsSuperType then (left, st1, res)
      else (right, st2, res)
  | (IsSuperType,IsSubType) ->
    (try (left, IsSubType, unify_0 env sigma CUMUL flags c2 c1)
     with e when CErrors.noncritical e ->
       (right, IsSubType, unify_0 env sigma CUMUL flags c1 c2))
  | (IsSubType,IsSuperType) ->
    (try (left, IsSuperType, unify_0 env sigma CUMUL flags c1 c2)
     with e when CErrors.noncritical e ->
       (right, IsSuperType, unify_0 env sigma CUMUL flags c2 c1))
    
(* Unification
 *
 * Procedure:
 * (1) The function [unify mc wc M N] produces two lists:
 *     (a) a list of bindings Meta->RHS
 *     (b) a list of bindings EVAR->RHS
 *
 * The Meta->RHS bindings cannot themselves contain
 * meta-vars, so they get applied eagerly to the other
 * bindings.  This may or may not close off all RHSs of
 * the EVARs.  For each EVAR whose RHS is closed off,
 * we can just apply it, and go on.  For each which
 * is not closed off, we need to do a mimick step -
 * in general, we have something like:
 *
 *      ?X == (c e1 e2 ... ei[Meta(k)] ... en)
 *
 * so we need to do a mimick step, converting ?X
 * into
 *
 *      ?X -> (c ?z1 ... ?zn)
 *
 * of the proper types.  Then, we can decompose the
 * equation into
 *
 *      ?z1 --> e1
 *          ...
 *      ?zi --> ei[Meta(k)]
 *          ...
 *      ?zn --> en
 *
 * and keep on going.  Whenever we find that a R.H.S.
 * is closed, we can, as before, apply the constraint
 * directly.  Whenever we find an equation of the form:
 *
 *      ?z -> Meta(n)
 *
 * we can reverse the equation, put it into our metavar
 * substitution, and keep going.
 *
 * The most efficient mimick possible is, for each
 * Meta-var remaining in the term, to declare a
 * new EVAR of the same type.  This is supposedly
 * determinable from the clausale form context -
 * we look up the metavar, take its type there,
 * and apply the metavar substitution to it, to
 * close it off.  But this might not always work,
 * since other metavars might also need to be resolved. *)

let applyHead env (type r) (evd : r Sigma.t) n c =
  let rec apprec : type s. _ -> _ -> _ -> (r, s) Sigma.le -> s Sigma.t -> (constr, r) Sigma.sigma =
    fun n c cty p evd ->
    if Int.equal n 0 then
      Sigma (c, evd, p)
    else
      let sigma = Sigma.to_evar_map evd in
      match EConstr.kind sigma (whd_all env sigma cty) with
      | Prod (_,c1,c2) ->
        let Sigma (evar, evd', q) = Evarutil.new_evar env evd ~src:(Loc.ghost,Evar_kinds.GoalEvar) c1 in
	  apprec (n-1) (mkApp(c,[|evar|])) (subst1 evar c2) (p +> q) evd'
      | _ -> error "Apply_Head_Then"
  in
    apprec n c (Typing.unsafe_type_of env (Sigma.to_evar_map evd) c) Sigma.refl evd

let is_mimick_head sigma ts f =
  match EConstr.kind sigma f with
  | Const (c,u) -> not (CClosure.is_transparent_constant ts c)
  | Var id -> not (CClosure.is_transparent_variable ts id)
  | (Rel _|Construct _|Ind _) -> true
  | _ -> false

let try_to_coerce env evd c cty tycon =
  let j = make_judge c cty in
  let (evd',j') = inh_conv_coerce_rigid_to true Loc.ghost env evd j tycon in
<<<<<<< HEAD
  let evd' = Evarconv.consider_remaining_unif_problems env evd' in
  let evd' = Evd.map_metas_fvalue (fun c -> EConstr.Unsafe.to_constr (nf_evar evd' (EConstr.of_constr c))) evd' in
=======
  let evd' = Evarconv.solve_unif_constraints_with_heuristics env evd' in
  let evd' = Evd.map_metas_fvalue (nf_evar evd') evd' in
>>>>>>> 4fd59386
    (evd',j'.uj_val)

let w_coerce_to_type env evd c cty mvty =
  let evd,tycon = pose_all_metas_as_evars env evd mvty in
    try try_to_coerce env evd c cty tycon
    with e when precatchable_exception e ->
    (* inh_conv_coerce_rigid_to should have reasoned modulo reduction
       but there are cases where it though it was not rigid (like in
       fst (nat,nat)) and stops while it could have seen that it is rigid *)
    let cty = Tacred.hnf_constr env evd cty in
      try_to_coerce env evd c cty tycon
	  
let w_coerce env evd mv c =
  let cty = get_type_of env evd c in
  let mvty = Typing.meta_type evd mv in
  w_coerce_to_type env evd c cty mvty

let unify_to_type env sigma flags c status u =
  let sigma, c = refresh_universes (Some false) env sigma c in
  let t = get_type_of env sigma (nf_meta sigma c) in
  let t = nf_betaiota sigma (nf_meta sigma t) in
    unify_0 env sigma CUMUL flags t u

let unify_type env sigma flags mv status c =
  let mvty = Typing.meta_type sigma mv in
  let mvty = nf_meta sigma mvty in
    unify_to_type env sigma 
      (set_flags_for_type flags)
      c status mvty

(* Move metas that may need coercion at the end of the list of instances *)

let order_metas metas =
  let rec order latemetas = function
  | [] -> List.rev latemetas
  | (_,_,(_,CoerceToType) as meta)::metas ->
    order (meta::latemetas) metas
  | (_,_,(_,_) as meta)::metas ->
    meta :: order latemetas metas
  in order [] metas

(* Solve an equation ?n[x1=u1..xn=un] = t where ?n is an evar *)

let solve_simple_evar_eqn ts env evd ev rhs =
  match solve_simple_eqn (Evarconv.evar_conv_x ts) env evd (None,ev,rhs) with
  | UnifFailure (evd,reason) ->
      error_cannot_unify env evd ~reason (mkEvar ev,rhs);
  | Success evd ->
     if Flags.version_less_or_equal Flags.V8_5 then
       (* We used to force solving unrelated problems at arbitrary times *)
       Evarconv.solve_unif_constraints_with_heuristics env evd
     else (* solve_simple_eqn calls reconsider_unif_constraints itself *)
       evd

(* [w_merge env sigma b metas evars] merges common instances in metas
   or in evars, possibly generating new unification problems; if [b]
   is true, unification of types of metas is required *)

let w_merge env with_types flags (evd,metas,evars : subst0) =
  let rec w_merge_rec evd metas evars eqns =

    (* Process evars *)
    match evars with
    | (curenv,(evk,_ as ev),rhs)::evars' ->
	if Evd.is_defined evd evk then
	  let v = mkEvar ev in
	  let (evd,metas',evars'') =
	    unify_0 curenv evd CONV flags rhs v in
	  w_merge_rec evd (metas'@metas) (evars''@evars') eqns
    	else begin
	  (* This can make rhs' ill-typed if metas are *)
          let rhs' = subst_meta_instances evd metas rhs in
          match EConstr.kind evd rhs with
	  | App (f,cl) when occur_meta evd rhs' ->
	      if occur_evar evd evk rhs' then
                error_occur_check curenv evd evk rhs';
	      if is_mimick_head evd flags.modulo_delta f then
		let evd' =
		  mimick_undefined_evar evd flags f (Array.length cl) evk in
		  w_merge_rec evd' metas evars eqns
	      else
		let evd' = 
		  let evd', rhs'' = pose_all_metas_as_evars curenv evd rhs' in
		    try solve_simple_evar_eqn flags.modulo_delta_types curenv evd' ev rhs''
		    with Retyping.RetypeError _ ->
		      error_cannot_unify curenv evd' (mkEvar ev,rhs'')
		in w_merge_rec evd' metas evars' eqns
          | _ ->
	      let evd', rhs'' = pose_all_metas_as_evars curenv evd rhs' in
	      let evd' = 
		try solve_simple_evar_eqn flags.modulo_delta_types curenv evd' ev rhs''
		with Retyping.RetypeError _ -> error_cannot_unify curenv evd' (mkEvar ev, rhs'')
	      in
		w_merge_rec evd' metas evars' eqns
	end
    | [] ->

    (* Process metas *)
    match metas with
    | (mv,c,(status,to_type))::metas ->
        let ((evd,c),(metas'',evars'')),eqns =
	  if with_types && to_type != TypeProcessed then
	    begin match to_type with
	    | CoerceToType ->
              (* Some coercion may have to be inserted *)
	      (w_coerce env evd mv c,([],[])),eqns
	    | _ ->
              (* No coercion needed: delay the unification of types *)
	      ((evd,c),([],[])),(mv,status,c)::eqns
	    end
	  else
	    ((evd,c),([],[])),eqns 
	in
	  if meta_defined evd mv then
	    let {rebus=c'},(status',_) = meta_fvalue evd mv in
            let (take_left,st,(evd,metas',evars')) =
	      merge_instances env evd flags status' status (EConstr.of_constr c') c
	    in
	    let evd' =
              if take_left then evd
              else meta_reassign mv (EConstr.Unsafe.to_constr c,(st,TypeProcessed)) evd
	    in
              w_merge_rec evd' (metas'@metas@metas'') (evars'@evars'') eqns
    	  else
            let evd' =
              if occur_meta_evd evd mv c then
                if isMetaOf evd mv (whd_all env evd c) then evd
                else error_cannot_unify env evd (mkMeta mv,c)
              else
	        meta_assign mv (EConstr.Unsafe.to_constr c,(status,TypeProcessed)) evd in
	    w_merge_rec evd' (metas''@metas) evars'' eqns
    | [] ->
	(* Process type eqns *)
	let rec process_eqns failures = function
	  | (mv,status,c)::eqns ->
              (match (try Inl (unify_type env evd flags mv status c)
		      with e when CErrors.noncritical e -> Inr e)
	       with 
	       | Inr e -> process_eqns (((mv,status,c),e)::failures) eqns
	       | Inl (evd,metas,evars) ->
		   w_merge_rec evd metas evars (List.map fst failures @ eqns))
	  | [] -> 
	      (match failures with
	       | [] -> evd
	       | ((mv,status,c),e)::_ -> raise e)
	in process_eqns [] eqns
	      
  and mimick_undefined_evar evd flags hdc nargs sp =
    let ev = Evd.find_undefined evd sp in
    let sp_env = Global.env_of_context ev.evar_hyps in
    let evd = Sigma.Unsafe.of_evar_map evd in
    let Sigma (c, evd', _) = applyHead sp_env evd nargs hdc in
    let evd' = Sigma.to_evar_map evd' in
    let (evd'',mc,ec) =
      unify_0 sp_env evd' CUMUL flags
        (get_type_of sp_env evd' c) (EConstr.of_constr ev.evar_concl) in
    let evd''' = w_merge_rec evd'' mc ec [] in
    if evd' == evd'''
    then Evd.define sp (EConstr.Unsafe.to_constr c) evd'''
    else Evd.define sp (EConstr.Unsafe.to_constr (Evarutil.nf_evar evd''' c)) evd''' in

  let check_types evd = 
    let metas = Evd.meta_list evd in
    let eqns = List.fold_left (fun acc (mv, b) ->
      match b with
      | Clval (n, (t, (c, TypeNotProcessed)), v) -> (mv, c, EConstr.of_constr t.rebus) :: acc
      | _ -> acc) [] metas
    in w_merge_rec evd [] [] eqns
  in
  let res =  (* merge constraints *)
    w_merge_rec evd (order_metas metas)
                (* Assign evars in the order of assignments during unification *)
                (List.rev evars) []
  in
  if with_types then check_types res else res

let retract_coercible_metas evd =
  let (metas, evd) = retract_coercible_metas evd in
  let map (mv, c, st) = (mv, EConstr.of_constr c, st) in
  (List.map map metas, evd)

let w_unify_meta_types env ?(flags=default_unify_flags ()) evd =
  let metas,evd = retract_coercible_metas evd in
  w_merge env true flags.merge_unify_flags (evd,metas,[])

(* [w_unify env evd M N]
   performs a unification of M and N, generating a bunch of
   unification constraints in the process.  These constraints
   are processed, one-by-one - they may either generate new
   bindings, or, if there is already a binding, new unifications,
   which themselves generate new constraints.  This continues
   until we get failure, or we run out of constraints.
   [clenv_typed_unify M N clenv] expects in addition that expected
   types of metavars are unifiable with the types of their instances    *)

let head_app sigma m =
  fst (whd_nored_state sigma (m, Stack.empty))

let isEvar_or_Meta sigma c = match EConstr.kind sigma c with
| Evar _ | Meta _ -> true
| _ -> false

let check_types env flags (sigma,_,_ as subst) m n =
  if isEvar_or_Meta sigma (head_app sigma m) then
    unify_0_with_initial_metas subst true env CUMUL
      flags
      (get_type_of env sigma n)
      (get_type_of env sigma m)
  else if isEvar_or_Meta sigma (head_app sigma n) then
    unify_0_with_initial_metas subst true env CUMUL
      flags
      (get_type_of env sigma m)
      (get_type_of env sigma n)
  else subst

let try_resolve_typeclasses env evd flag m n =
  if flag then
    Typeclasses.resolve_typeclasses ~filter:Typeclasses.no_goals ~split:false
      ~fail:true env evd
  else evd

let w_unify_core_0 env evd with_types cv_pb flags m n =
  let (mc1,evd') = retract_coercible_metas evd in
  let (sigma,ms,es) = check_types env (set_flags_for_type flags.core_unify_flags) (evd',mc1,[]) m n in
  let subst2 =
     unify_0_with_initial_metas (sigma,ms,es) false env cv_pb
       flags.core_unify_flags m n
  in
  let evd = w_merge env with_types flags.merge_unify_flags subst2 in
  try_resolve_typeclasses env evd flags.resolve_evars m n

let w_typed_unify env evd = w_unify_core_0 env evd true

let w_typed_unify_array env evd flags f1 l1 f2 l2 =
  let f1,l1,f2,l2 = adjust_app_array_size f1 l1 f2 l2 in
  let (mc1,evd') = retract_coercible_metas evd in
  let fold_subst subst m n = unify_0_with_initial_metas subst true env CONV flags.core_unify_flags  m n in
  let subst = fold_subst (evd', [], []) f1 f2 in
  let subst = Array.fold_left2 fold_subst subst l1 l2 in
  let evd = w_merge env true flags.merge_unify_flags subst in
  try_resolve_typeclasses env evd flags.resolve_evars
                          (mkApp(f1,l1)) (mkApp(f2,l2))

(* takes a substitution s, an open term op and a closed term cl
   try to find a subterm of cl which matches op, if op is just a Meta
   FAIL because we cannot find a binding *)

let iter_fail f a =
  let n = Array.length a in
  let rec ffail i =
    if Int.equal i n then error "iter_fail"
    else
      try f a.(i)
      with ex when precatchable_exception ex -> ffail (i+1)
  in ffail 0

(* make_abstraction: a variant of w_unify_to_subterm which works on
   contexts, with evars, and possibly with occurrences *)

let indirectly_dependent sigma c d decls =
  not (isVar sigma c) &&
    (* This test is not needed if the original term is a variable, but
       it is needed otherwise, as e.g. when abstracting over "2" in
       "forall H:0=2, H=H:>(0=1+1) -> 0=2." where there is now obvious
       way to see that the second hypothesis depends indirectly over 2 *)
    List.exists (fun d' -> dependent_in_decl sigma (EConstr.mkVar (NamedDecl.get_id d')) d) decls

let indirect_dependency sigma d decls =
  decls  |>  List.filter (fun d' -> dependent_in_decl sigma (EConstr.mkVar (NamedDecl.get_id d')) d)  |>  List.hd  |>  NamedDecl.get_id

let finish_evar_resolution ?(flags=Pretyping.all_and_fail_flags) env current_sigma (pending,c) =
  let current_sigma = Sigma.to_evar_map current_sigma in
  let sigma = Pretyping.solve_remaining_evars flags env current_sigma pending in
  let sigma, subst = nf_univ_variables sigma in
  Sigma.Unsafe.of_pair (EConstr.of_constr (CVars.subst_univs_constr subst (EConstr.Unsafe.to_constr (nf_evar sigma c))), sigma)

let default_matching_core_flags sigma =
  let ts = Names.full_transparent_state in {
  modulo_conv_on_closed_terms = Some empty_transparent_state;
  use_metas_eagerly_in_conv_on_closed_terms = false;
  use_evars_eagerly_in_conv_on_closed_terms = false;
  modulo_delta = empty_transparent_state;
  modulo_delta_types = ts;
  check_applied_meta_types = true;
  use_pattern_unification = false;
  use_meta_bound_pattern_unification = false;
  frozen_evars = Evar.Map.domain (Evd.undefined_map sigma);
  restrict_conv_on_strict_subterms = false;
  modulo_betaiota = false;
  modulo_eta = false;
}

let default_matching_merge_flags sigma =
  let ts = Names.full_transparent_state in
  let flags = default_matching_core_flags sigma in {
  flags with
    modulo_conv_on_closed_terms = Some ts;
    modulo_delta = ts;
    modulo_betaiota = true;
    modulo_eta = true;
    use_pattern_unification = true;
}

let default_matching_flags (sigma,_) =
  let flags = default_matching_core_flags sigma in {
  core_unify_flags = flags;
  merge_unify_flags = default_matching_merge_flags sigma;
  subterm_unify_flags = flags; (* does not matter *)
  resolve_evars = false;
  allow_K_in_toplevel_higher_order_unification = false;
}

(* This supports search of occurrences of term from a pattern *)
(* from_prefix is useful e.g. for subterms in an inductive type: we can say *)
(* "destruct t" and it finds "t u" *)

exception PatternNotFound

let make_pattern_test from_prefix_of_ind is_correct_type env sigma (pending,c) =
  let flags =
    if from_prefix_of_ind then
      let flags = default_matching_flags pending in
      { flags with core_unify_flags = { flags.core_unify_flags with
        modulo_conv_on_closed_terms = Some Names.full_transparent_state;
        restrict_conv_on_strict_subterms = true } }
    else default_matching_flags pending in
  let n = Array.length (snd (decompose_app_vect sigma c)) in
  let matching_fun _ t =
    try
      let t',l2 =
        if from_prefix_of_ind then
          (* We check for fully applied subterms of the form "u u1 .. un" *)
          (* of inductive type knowing only a prefix "u u1 .. ui" *)
          let t,l = decompose_app sigma t in
          let l1,l2 =
            try List.chop n l with Failure _ -> raise (NotUnifiable None) in
          if not (List.for_all (fun c -> Vars.closed0 sigma c) l2) then raise (NotUnifiable None)
          else
            applist (t,l1), l2
        else t, [] in
      let sigma = w_typed_unify env sigma Reduction.CONV flags c t' in
      let ty = Retyping.get_type_of env sigma t in
      if not (is_correct_type ty) then raise (NotUnifiable None);
      Some(sigma, t, l2)
    with
    | PretypeError (_,_,CannotUnify (c1,c2,Some e)) ->
        raise (NotUnifiable (Some (c1,c2,e)))
    (** MS: This is pretty bad, it catches Not_found for example *)
    | e when CErrors.noncritical e -> raise (NotUnifiable None) in
  let merge_fun c1 c2 =
    match c1, c2 with
    | Some (evd,c1,x), Some (_,c2,_) ->
      let (evd,b) = infer_conv ~pb:CONV env evd c1 c2 in
      if b then Some (evd, c1, x) else raise (NotUnifiable None)
    | Some _, None -> c1
    | None, Some _ -> c2
    | None, None -> None in
  { match_fun = matching_fun; merge_fun = merge_fun;
    testing_state = None; last_found = None },
  (fun test -> match test.testing_state with
  | None -> None
  | Some (sigma,_,l) ->
     let c = applist (nf_evar sigma (local_strong whd_meta sigma c), l) in
     let univs, subst = nf_univ_variables sigma in
     Some (sigma,EConstr.of_constr (CVars.subst_univs_constr subst (EConstr.Unsafe.to_constr c))))

let make_eq_test env evd c =
  let out cstr =
    match cstr.last_found with None -> None | _ -> Some (cstr.testing_state, c)
  in
  (make_eq_univs_test env evd c, out)

let make_abstraction_core name (test,out) env sigma c ty occs check_occs concl =
  let id =
    let t = match ty with Some t -> t | None -> get_type_of env sigma c in
    let x = id_of_name_using_hdchar (Global.env()) sigma t name in
    let ids = ids_of_named_context (named_context env) in
    if name == Anonymous then next_ident_away_in_goal x ids else
    if mem_named_context_val x (named_context_val env) then
      user_err ~hdr:"Unification.make_abstraction_core"
        (str "The variable " ++ Nameops.pr_id x ++ str " is already declared.")
    else
      x
  in
  let likefirst = clause_with_generic_occurrences occs in
  let mkvarid () = EConstr.mkVar id in
  let compute_dependency _ d (sign,depdecls) =
    let d = map_named_decl EConstr.of_constr d in
    let hyp = NamedDecl.get_id d in
    match occurrences_of_hyp hyp occs with
    | NoOccurrences, InHyp ->
        (push_named_context_val d sign,depdecls)
    | AllOccurrences, InHyp as occ ->
        let occ = if likefirst then LikeFirst else AtOccs occ in
        let newdecl = replace_term_occ_decl_modulo sigma occ test mkvarid d in
        if Context.Named.Declaration.equal (EConstr.eq_constr sigma) d newdecl
           && not (indirectly_dependent sigma c d depdecls)
        then
          if check_occs && not (in_every_hyp occs)
          then raise (PretypeError (env,sigma,NoOccurrenceFound (c,Some hyp)))
          else (push_named_context_val d sign, depdecls)
        else
          (push_named_context_val newdecl sign, newdecl :: depdecls)
    | occ ->
        (* There are specific occurrences, hence not like first *)
        let newdecl = replace_term_occ_decl_modulo sigma (AtOccs occ) test mkvarid d in
        (push_named_context_val newdecl sign, newdecl :: depdecls) in
  try
    let sign,depdecls =
      fold_named_context compute_dependency env
        ~init:(empty_named_context_val,[]) in
    let ccl = match occurrences_of_goal occs with
      | NoOccurrences -> concl
      | occ ->
          let occ = if likefirst then LikeFirst else AtOccs occ in
          replace_term_occ_modulo sigma occ test mkvarid concl
    in
    let lastlhyp =
      if List.is_empty depdecls then None else Some (NamedDecl.get_id (List.last depdecls)) in
    let res = match out test with
    | None -> None
    | Some (sigma, c) -> Some (Sigma.Unsafe.of_pair (c, sigma))
    in
    (id,sign,depdecls,lastlhyp,ccl,res)
  with
    SubtermUnificationError e ->
      raise (PretypeError (env,sigma,CannotUnifyOccurrences e))

(** [make_abstraction] is the main entry point to abstract over a term
    or pattern at some occurrences; it returns:
    - the id used for the abstraction
    - the type of the abstraction
    - the declarations from the context which depend on the term or pattern
    - the most recent hyp before which there is no dependency in the term of pattern
    - the abstracted conclusion
    - an evar universe context effect to apply on the goal
    - the term or pattern to abstract fully instantiated
*)

type prefix_of_inductive_support_flag = bool

type pending_constr = Evd.pending * constr

type abstraction_request =
| AbstractPattern of prefix_of_inductive_support_flag * (types -> bool) * Name.t * pending_constr * clause * bool
| AbstractExact of Name.t * constr * types option * clause * bool

type 'r abstraction_result =
  Names.Id.t * named_context_val *
    named_declaration list * Names.Id.t option *
    types * (constr, 'r) Sigma.sigma option

let make_abstraction env evd ccl abs =
  let evd = Sigma.to_evar_map evd in
  match abs with
  | AbstractPattern (from_prefix,check,name,c,occs,check_occs) ->
      make_abstraction_core name
        (make_pattern_test from_prefix check env evd c)
        env evd (snd c) None occs check_occs ccl
  | AbstractExact (name,c,ty,occs,check_occs) ->
      make_abstraction_core name
        (make_eq_test env evd c)
        env evd c ty occs check_occs ccl

let keyed_unify env evd kop = 
  if not !keyed_unification then fun cl -> true
  else 
    match kop with 
    | None -> fun _ -> true
    | Some kop ->
      fun cl ->
	let kc = Keys.constr_key (EConstr.to_constr evd cl) in
	  match kc with
	  | None -> false
	  | Some kc -> Keys.equiv_keys kop kc

(* Tries to find an instance of term [cl] in term [op].
   Unifies [cl] to every subterm of [op] until it finds a match.
   Fails if no match is found *)
let w_unify_to_subterm env evd ?(flags=default_unify_flags ()) (op,cl) =
  let bestexn = ref None in
  let kop = Keys.constr_key (EConstr.to_constr evd op) in
  let rec matchrec cl =
    let cl = strip_outer_cast evd cl in
    (try
       if closed0 evd cl && not (isEvar evd cl) && keyed_unify env evd kop cl then
       (try
         if !keyed_unification then
           let f1, l1 = decompose_app_vect evd op in
	   let f2, l2 = decompose_app_vect evd cl in
	   w_typed_unify_array env evd flags f1 l1 f2 l2,cl
	 else w_typed_unify env evd CONV flags op cl,cl
       with ex when Pretype_errors.unsatisfiable_exception ex ->
	    bestexn := Some ex; error "Unsat")
       else error "Bound 1"
     with ex when precatchable_exception ex ->
       (match EConstr.kind evd cl with
	  | App (f,args) ->
	      let n = Array.length args in
	      assert (n>0);
	      let c1 = mkApp (f,Array.sub args 0 (n-1)) in
	      let c2 = args.(n-1) in
	      (try
		 matchrec c1
	       with ex when precatchable_exception ex ->
		 matchrec c2)
          | Case(_,_,c,lf) -> (* does not search in the predicate *)
	       (try
		 matchrec c
	       with ex when precatchable_exception ex ->
		 iter_fail matchrec lf)
	  | LetIn(_,c1,_,c2) ->
	       (try
		 matchrec c1
	       with ex when precatchable_exception ex ->
		 matchrec c2)

	  | Proj (p,c) -> matchrec c

	  | Fix(_,(_,types,terms)) ->
	       (try
		 iter_fail matchrec types
	       with ex when precatchable_exception ex ->
		 iter_fail matchrec terms)

	  | CoFix(_,(_,types,terms)) ->
	       (try
		 iter_fail matchrec types
	       with ex when precatchable_exception ex ->
		 iter_fail matchrec terms)

          | Prod (_,t,c) ->
	      (try
		 matchrec t
	       with ex when precatchable_exception ex ->
		 matchrec c)

          | Lambda (_,t,c) ->
	      (try
		 matchrec t
	       with ex when precatchable_exception ex ->
		 matchrec c)

          | _ -> error "Match_subterm"))
  in
  try matchrec cl
  with ex when precatchable_exception ex ->
    match !bestexn with
    | None -> raise (PretypeError (env,evd,NoOccurrenceFound (op, None)))
    | Some e -> raise e

(* Tries to find all instances of term [cl] in term [op].
   Unifies [cl] to every subterm of [op] and return all the matches.
   Fails if no match is found *)
let w_unify_to_subterm_all env evd ?(flags=default_unify_flags ()) (op,cl) =
  let return a b =
    let (evd,c as a) = a () in
      if List.exists (fun (evd',c') -> EConstr.eq_constr evd' c c') b then b else a :: b
  in
  let fail str _ = error str in
  let bind f g a =
    let a1 = try f a
             with ex
             when precatchable_exception ex -> a
    in try g a1
       with ex
       when precatchable_exception ex -> a1
  in
  let bind_iter f a =
    let n = Array.length a in
    let rec ffail i =
      if Int.equal i n then fun a -> a
      else bind (f a.(i)) (ffail (i+1))
    in ffail 0
  in
  let rec matchrec cl =
    let cl = strip_outer_cast evd cl in
      (bind
	  (if closed0 evd cl
	  then return (fun () -> w_typed_unify env evd CONV flags op cl,cl)
            else fail "Bound 1")
          (match EConstr.kind evd cl with
	    | App (f,args) ->
		let n = Array.length args in
		assert (n>0);
		let c1 = mkApp (f,Array.sub args 0 (n-1)) in
		let c2 = args.(n-1) in
		bind (matchrec c1) (matchrec c2)

            | Case(_,_,c,lf) -> (* does not search in the predicate *)
		bind (matchrec c) (bind_iter matchrec lf)

	    | Proj (p,c) -> matchrec c

	    | LetIn(_,c1,_,c2) ->
		bind (matchrec c1) (matchrec c2)

	    | Fix(_,(_,types,terms)) ->
		bind (bind_iter matchrec types) (bind_iter matchrec terms)

	    | CoFix(_,(_,types,terms)) ->
		bind (bind_iter matchrec types) (bind_iter matchrec terms)

            | Prod (_,t,c) ->
		bind (matchrec t) (matchrec c)

            | Lambda (_,t,c) ->
		bind (matchrec t) (matchrec c)

            | _ -> fail "Match_subterm"))
  in
  let res = matchrec cl [] in
  match res with
  | [] ->
    raise (PretypeError (env,evd,NoOccurrenceFound (op, None)))
  | _ -> res

let w_unify_to_subterm_list env evd flags hdmeta oplist t =
  List.fold_right
    (fun op (evd,l) ->
      let op = whd_meta evd op in
      if isMeta evd op then
	if flags.allow_K_in_toplevel_higher_order_unification then (evd,op::l)
	else error_abstraction_over_meta env evd hdmeta (destMeta evd op)
      else
        let allow_K = flags.allow_K_in_toplevel_higher_order_unification in
        let flags =
          if occur_meta_or_existential evd op || !keyed_unification then
	    (* This is up to delta for subterms w/o metas ... *)
            flags
          else
            (* up to Nov 2014, unification was bypassed on evar/meta-free terms;
               now it is called in a minimalistic way, at least to possibly
               unify pre-existing non frozen evars of the goal or of the
               pattern *)
          set_no_delta_flags flags in
	let t' = (strip_outer_cast evd op,t) in
        let (evd',cl) =
          try
  	    if is_keyed_unification () then
    	      try (* First try finding a subterm w/o conversion on open terms *)
	        let flags = set_no_delta_open_flags flags in
		w_unify_to_subterm env evd ~flags t'
	      with e ->
		(* If this fails, try with full conversion *)
		w_unify_to_subterm env evd ~flags t'
	    else w_unify_to_subterm env evd ~flags t'
	  with PretypeError (env,_,NoOccurrenceFound _) when
              allow_K ||
                (* w_unify_to_subterm does not go through evars, so
                   the next step, which was already in <= 8.4, is
                   needed at least for compatibility of rewrite *)
                dependent evd op t -> (evd,op)
        in
	  if not allow_K &&
            (* ensure we found a different instance *)
	    List.exists (fun op -> EConstr.eq_constr evd' op cl) l
	  then error_non_linear_unification env evd hdmeta cl
	  else (evd',cl::l))
    oplist
    (evd,[])

let secondOrderAbstraction env evd flags typ (p, oplist) =
  (* Remove delta when looking for a subterm *)
  let flags = { flags with core_unify_flags = flags.subterm_unify_flags } in
  let (evd',cllist) = w_unify_to_subterm_list env evd flags p oplist typ in
  let typp = Typing.meta_type evd' p in
  let evd',(pred,predtyp) = abstract_list_all env evd' typp typ cllist in
  let evd', b = infer_conv ~pb:CUMUL env evd' predtyp typp in
  if not b then
    error_wrong_abstraction_type env evd'
      (Evd.meta_name evd p) pred typp predtyp;
  w_merge env false flags.merge_unify_flags
          (evd',[p,pred,(Conv,TypeProcessed)],[])

let secondOrderDependentAbstraction env evd flags typ (p, oplist) =
  let typp = Typing.meta_type evd p in
  let evd, pred = abstract_list_all_with_dependencies env evd typp typ oplist in
  w_merge env false flags.merge_unify_flags
          (evd,[p,pred,(Conv,TypeProcessed)],[])


let secondOrderAbstractionAlgo dep =
  if dep then secondOrderDependentAbstraction else secondOrderAbstraction

let w_unify2 env evd flags dep cv_pb ty1 ty2 =
  let c1, oplist1 = whd_nored_stack evd ty1 in
  let c2, oplist2 = whd_nored_stack evd ty2 in
  match EConstr.kind evd c1, EConstr.kind evd c2 with
    | Meta p1, _ ->
        (* Find the predicate *)
        secondOrderAbstractionAlgo dep env evd flags ty2 (p1, oplist1)
    | _, Meta p2 ->
        (* Find the predicate *)
        secondOrderAbstractionAlgo dep env evd flags ty1 (p2, oplist2)
    | _ -> error "w_unify2"

(* The unique unification algorithm works like this: If the pattern is
   flexible, and the goal has a lambda-abstraction at the head, then
   we do a first-order unification.

   If the pattern is not flexible, then we do a first-order
   unification, too.

   If the pattern is flexible, and the goal doesn't have a
   lambda-abstraction head, then we second-order unification. *)

(* We decide here if first-order or second-order unif is used for Apply *)
(* We apply a term of type (ai:Ai)C and try to solve a goal C'          *)
(* The type C is in clenv.templtyp.rebus with a lot of Meta to solve    *)

(* 3-4-99 [HH] New fo/so choice heuristic :
   In case we have to unify (Meta(1) args) with ([x:A]t args')
   we first try second-order unification and if it fails first-order.
   Before, second-order was used if the type of Meta(1) and [x:A]t was
   convertible and first-order otherwise. But if failed if e.g. the type of
   Meta(1) had meta-variables in it. *)
let w_unify env evd cv_pb ?(flags=default_unify_flags ()) ty1 ty2 =
  let hd1,l1 = decompose_app_vect evd (whd_nored evd ty1) in
  let hd2,l2 = decompose_app_vect evd (whd_nored evd ty2) in
  let is_empty1 = Array.is_empty l1 in
  let is_empty2 = Array.is_empty l2 in
    match EConstr.kind evd hd1, not is_empty1, EConstr.kind evd hd2, not is_empty2 with
      (* Pattern case *)
      | (Meta _, true, Lambda _, _ | Lambda _, _, Meta _, true)
	  when Int.equal (Array.length l1) (Array.length l2) ->
	  (try
	      w_typed_unify_array env evd flags hd1 l1 hd2 l2
	    with ex when precatchable_exception ex ->
	      try
		w_unify2 env evd flags false cv_pb ty1 ty2
	      with PretypeError (env,_,NoOccurrenceFound _) as e -> raise e)

      (* Second order case *)
      | (Meta _, true, _, _ | _, _, Meta _, true) ->
	  (try
	      w_unify2 env evd flags false cv_pb ty1 ty2
	    with PretypeError (env,_,NoOccurrenceFound _) as e -> raise e
	      | ex when precatchable_exception ex ->
		  try
		    w_typed_unify_array env evd flags hd1 l1 hd2 l2
		  with ex' when precatchable_exception ex' ->
                    (* Last chance, use pattern-matching with typed
                       dependencies (done late for compatibility) *)
	            try
	              w_unify2 env evd flags true cv_pb ty1 ty2
		    with ex' when precatchable_exception ex' ->
		      raise ex)

      (* General case: try first order *)
      | _ -> w_typed_unify env evd cv_pb flags ty1 ty2

(* Profiling *)

let w_unify env evd cv_pb flags ty1 ty2 =
  w_unify env evd cv_pb ~flags:flags ty1 ty2

let w_unify = 
  if Flags.profile then
    let wunifkey = Profile.declare_profile "w_unify" in
      Profile.profile6 wunifkey w_unify
  else w_unify

let w_unify env evd cv_pb ?(flags=default_unify_flags ()) ty1 ty2 =
  w_unify env evd cv_pb flags ty1 ty2<|MERGE_RESOLUTION|>--- conflicted
+++ resolved
@@ -1251,13 +1251,8 @@
 let try_to_coerce env evd c cty tycon =
   let j = make_judge c cty in
   let (evd',j') = inh_conv_coerce_rigid_to true Loc.ghost env evd j tycon in
-<<<<<<< HEAD
-  let evd' = Evarconv.consider_remaining_unif_problems env evd' in
+  let evd' = Evarconv.solve_unif_constraints_with_heuristics env evd' in
   let evd' = Evd.map_metas_fvalue (fun c -> EConstr.Unsafe.to_constr (nf_evar evd' (EConstr.of_constr c))) evd' in
-=======
-  let evd' = Evarconv.solve_unif_constraints_with_heuristics env evd' in
-  let evd' = Evd.map_metas_fvalue (nf_evar evd') evd' in
->>>>>>> 4fd59386
     (evd',j'.uj_val)
 
 let w_coerce_to_type env evd c cty mvty =
