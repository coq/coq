--- conflicted
+++ resolved
@@ -359,16 +359,10 @@
 	  let chk_head = sorec ctx env (sorec ctx env subst a1 a2) p1 p2 in
 	  List.fold_left chk_branch chk_head br1
 
-<<<<<<< HEAD
       |	PFix c1, Fix _ when eq_constr sigma (mkFix (to_fix c1)) cT -> subst
       |	PCoFix c1, CoFix _ when eq_constr sigma (mkCoFix (to_fix c1)) cT -> subst
-=======
-      |	PFix c1, Fix _ when eq_constr (mkFix c1) cT -> subst
-      |	PCoFix c1, CoFix _ when eq_constr (mkCoFix c1) cT -> subst
-      | PEvar (c1,args1), Evar (c2,args2) when c1 = c2 ->
+      | PEvar (c1,args1), Evar (c2,args2) when Evar.equal c1 c2 ->
          Array.fold_left2 (sorec ctx env) subst args1 args2
-
->>>>>>> c64a28ee
       | _ -> raise PatternMatchingFailure
 
   in
