--- conflicted
+++ resolved
@@ -202,16 +202,13 @@
   | Int63asr -> 53
   | Int63compares -> 54
   | Float64equal -> 55
-<<<<<<< HEAD
-  | Float64fma -> 56
-=======
   | Stringmake -> 56
   | Stringlength -> 57
   | Stringget -> 58
   | Stringsub -> 59
   | Stringcat -> 60
   | Stringcompare -> 61
->>>>>>> b5e1e105
+  | Float64fma -> 62
 
 (* Should match names in nativevalues.ml *)
 let to_string = function
