(************************************************************************)
(*  v      *   The Coq Proof Assistant  /  The Coq Development Team     *)
(* <O___,, *   INRIA - CNRS - LIX - LRI - PPS - Copyright 1999-2016     *)
(*   \VV/  **************************************************************)
(*    //   *      This file is distributed under the terms of the       *)
(*         *       GNU Lesser General Public License Version 2.1        *)
(************************************************************************)

(** Unicode utilities *)

type status = Letter | IdentPart | Symbol

(** This exception is raised when UTF-8 the input string contains unsupported UTF-8 characters. *)
exception Unsupported

(** Classify a unicode char into 3 classes.
    @raise Unsupported if the input string contains unsupported UTF-8 characters. *)
val classify : int -> status

(** Return [None] if a given string can be used as a (Coq) identifier.
    Return [Some (b,s)] otherwise, where [s] is an explanation and [b] is severity.
    @raise Unsupported if the input string contains unsupported UTF-8 characters. *)
val ident_refutation : string -> (bool * string) option

(** First char of a string, converted to lowercase
    @raise Unsupported if the input string contains unsupported UTF-8 characters.
    @raise Assert_failure if the input string is empty. *)
val lowercase_first_char : string -> string

(** Return [true] if all UTF-8 characters in the input string are just plain ASCII characters.
    Returns [false] otherwise. *)
val is_basic_ascii : string -> bool
<<<<<<< HEAD

(** [ascii_of_ident s] maps UTF-8 string to a string composed solely from ASCII characters.
    Those UTF-8 characters which do not have their ASCII counterparts are
    translated to ["__Uxxxx_"] where {i xxxx} are four hexadecimal digits.
    @raise Unsupported if the input string contains unsupported UTF-8 characters. *)
val ascii_of_ident : string -> string
=======
val ascii_of_ident : string -> string

(** Validate an UTF-8 string *)
val is_utf8 : string -> bool
>>>>>>> 32baedf7
<|MERGE_RESOLUTION|>--- conflicted
+++ resolved
@@ -30,16 +30,12 @@
 (** Return [true] if all UTF-8 characters in the input string are just plain ASCII characters.
     Returns [false] otherwise. *)
 val is_basic_ascii : string -> bool
-<<<<<<< HEAD
 
 (** [ascii_of_ident s] maps UTF-8 string to a string composed solely from ASCII characters.
     Those UTF-8 characters which do not have their ASCII counterparts are
     translated to ["__Uxxxx_"] where {i xxxx} are four hexadecimal digits.
     @raise Unsupported if the input string contains unsupported UTF-8 characters. *)
 val ascii_of_ident : string -> string
-=======
-val ascii_of_ident : string -> string
 
 (** Validate an UTF-8 string *)
-val is_utf8 : string -> bool
->>>>>>> 32baedf7
+val is_utf8 : string -> bool