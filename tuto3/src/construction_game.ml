--- conflicted
+++ resolved
@@ -204,15 +204,9 @@
   let evd, final_type = Typing.type_of env evd test_term in
 (* The computed type has two parameters, the second one is the proof. *)
   let value = match EConstr.kind evd final_type with
-<<<<<<< HEAD
       | Constr.App(_, [| _; the_half |]) -> the_half
       | _ -> failwith "expecting the whole type to be \"cmp _ the_half\"" in
-  let _ = Feedback.msg_notice (Termops.print_constr_env env evd value) in
-=======
-      | App(_, [| _; the_half |]) -> the_half
-      | _ -> failwith "expecting the whole type to be ""cmp _ the_half""" in
   let _ = Feedback.msg_notice (Printer.pr_econstr_env env evd value) in
->>>>>>> 470f48c6
 (* I wish for a nicer way to get the value of ev2 in the evar_map *)
   let prf_struct = EConstr.of_constr (EConstr.to_constr evd ev2) in
   let the_prf = EConstr.mkApp (c_P, [| ev1; prf_struct |]) in
