(************************************************************************)
(*         *      The Rocq Prover / The Rocq Development Team           *)
(*  v      *         Copyright INRIA, CNRS and contributors             *)
(* <O___,, * (see version control and CREDITS file for authors & dates) *)
(*   \VV/  **************************************************************)
(*    //   *    This file is distributed under the terms of the         *)
(*         *     GNU Lesser General Public License Version 2.1          *)
(*         *     (see LICENSE file for the text of the license)         *)
(************************************************************************)
(*                                                                      *)
(* Micromega: A reflexive tactic using the Positivstellensatz           *)
(*                                                                      *)
(*  Frédéric Besson (Irisa/Inria) 2006-2011                             *)
(*                                                                      *)
(************************************************************************)

Require Import List.
Require Import Bool.
Require Import OrderedRing.
Require Import RingMicromega.
Require Import ZCoeff.
Require Import Refl.
Require Import BinInt.
Require InitialRing.
Require Import micromega.Tauto.
Require Import PeanoNat.
Local Open Scope Z_scope.


Ltac inv H := inversion H ; try subst ; clear H.

Lemma lt_le_iff x : 0 < x <-> 0 <= x - 1.
Proof. rewrite <-Z.lt_succ_r, Z.sub_1_r, Z.succ_pred; reflexivity. Qed.

Lemma le_0_iff x y : x <= y <-> 0 <= y - x.
Proof. symmetry. apply Z.le_0_sub. Qed.

Lemma le_neg x : ((0 <= x) -> False) <-> 0 < -x.
Proof. setoid_rewrite Z.nle_gt. rewrite Z.opp_pos_neg. reflexivity. Qed.

Lemma eq_cnf x : (0 <= x - 1 -> False) /\ (0 <= -1 - x -> False) <-> x = 0.
Proof.
  rewrite (Z.sub_opp_l 1).
  setoid_rewrite <-lt_le_iff.
  rewrite Z.opp_pos_neg.
  setoid_rewrite Z.nlt_ge.
  split; intros.
  { apply Z.le_antisymm; try apply H. }
  { subst x. split; reflexivity. }
Qed.




Require Import EnvRing.

Lemma Zsor : SOR 0 1 Z.add Z.mul Z.sub Z.opp (@eq Z) Z.le Z.lt.
Proof.
  constructor ; intros ; subst; try reflexivity.
  - apply InitialRing.Zsth.
  - apply InitialRing.Zth.
  - auto using Z.le_antisymm.
  - eauto using Z.le_trans.
  - apply Z.le_neq.
  - apply Z.lt_trichotomy.
  - apply Z.add_le_mono_l; assumption.
  - apply Z.mul_pos_pos ; auto.
  - discriminate.
Qed.

Lemma ZSORaddon :
  SORaddon 0 1 Z.add Z.mul Z.sub Z.opp  (@eq Z) Z.le (* ring elements *)
  0%Z 1%Z Z.add Z.mul Z.sub Z.opp (* coefficients *)
  Z.eqb Z.leb
  (fun x => x) (fun x => x) (pow_N 1 Z.mul).
Proof.
  constructor.
  - constructor ; intros ; try reflexivity.
    apply Z.eqb_eq ; auto.
  - constructor.
    reflexivity.
  - intros x y.
    rewrite <-Z.eqb_eq. congruence.
  - apply Z.leb_le.
Qed.

Fixpoint Zeval_expr (env : PolEnv Z) (e: PExpr Z) : Z :=
  match e with
    | PEc c => c
    | PEX x => env x
    | PEadd e1 e2 => Zeval_expr env e1 + Zeval_expr env e2
    | PEmul e1 e2 => Zeval_expr env e1 * Zeval_expr env e2
    | PEpow e1 n  => Z.pow (Zeval_expr env e1) (Z.of_N n)
    | PEsub e1 e2 => (Zeval_expr env e1) - (Zeval_expr env e2)
    | PEopp e   => Z.opp (Zeval_expr env e)
  end.

Strategy expand [ Zeval_expr ].

Definition eval_expr := eval_pexpr  Z.add Z.mul Z.sub Z.opp (fun x => x) (fun x => x) (pow_N 1 Z.mul).

Fixpoint Zeval_const  (e: PExpr Z) : option Z :=
  match e with
  | PEc c => Some c
  | PEX x => None
  | PEadd e1 e2 => map_option2 (fun x y => Some (x + y))
                               (Zeval_const e1) (Zeval_const e2)
  | PEmul e1 e2 => map_option2 (fun x y => Some (x * y))
                               (Zeval_const e1) (Zeval_const e2)
  | PEpow e1 n  => map_option (fun x => Some (Z.pow x (Z.of_N n)))
                                 (Zeval_const e1)
  | PEsub e1 e2 => map_option2 (fun x y => Some (x - y))
                               (Zeval_const e1)  (Zeval_const e2)
  | PEopp e   => map_option (fun x => Some (Z.opp x)) (Zeval_const e)
  end.

Lemma ZNpower : forall r n, r ^ Z.of_N n = pow_N 1 Z.mul r n.
Proof.
  intros r n; destruct n as [|p].
  - reflexivity.
  - simpl.
    unfold Z.pow_pos.
    rewrite <-Z.mul_1_l.
    generalize 1.
    induction p as [p IHp|p IHp|]; simpl; intros ;
      rewrite ?IHp, ?Z.mul_assoc; auto using Z.mul_comm, f_equal2.
Qed.

Lemma Zeval_expr_compat : forall env e, Zeval_expr env e = eval_expr env e.
Proof.
  intros env e; induction e ; simpl ; try congruence.
  - reflexivity.
  - rewrite ZNpower. congruence.
Qed.

Definition Zeval_pop2 (o : Op2) : Z -> Z -> Prop :=
match o with
| OpEq =>  @eq Z
| OpNEq => fun x y  => ~ x = y
| OpLe => Z.le
| OpGe => Z.ge
| OpLt => Z.lt
| OpGt => Z.gt
end.


Definition Zeval_bop2 (o : Op2) : Z -> Z -> bool :=
match o with
| OpEq =>  Z.eqb
| OpNEq => fun x y => negb (Z.eqb x y)
| OpLe => Z.leb
| OpGe => Z.geb
| OpLt => Z.ltb
| OpGt => Z.gtb
end.

Lemma pop2_bop2 :
  forall (op : Op2) (q1 q2 : Z), is_true (Zeval_bop2 op q1 q2) <-> Zeval_pop2 op q1 q2.
Proof.
  unfold is_true.
  intro op; destruct op ; simpl; intros q1 q2.
  - apply Z.eqb_eq.
  - rewrite <- Z.eqb_eq.
    rewrite negb_true_iff.
    destruct (q1 =? q2) ; intuition congruence.
  - apply Z.leb_le.
  - rewrite Z.geb_le. rewrite Z.ge_le_iff. tauto.
  - apply Z.ltb_lt.
  - rewrite <- Z.gtb_gt; tauto.
Qed.

Definition Zeval_op2 (k: Tauto.kind) :  Op2 ->  Z -> Z -> Tauto.rtyp k:=
  if k as k0 return (Op2 -> Z -> Z -> Tauto.rtyp k0)
  then Zeval_pop2 else Zeval_bop2.


Lemma Zeval_op2_hold : forall k op q1 q2,
    Tauto.hold k (Zeval_op2 k op q1 q2) <-> Zeval_pop2 op q1 q2.
Proof.
  intro k; destruct k.
  - simpl ; tauto.
  - simpl. apply pop2_bop2.
Qed.


Definition Zeval_formula (env : PolEnv Z) (k: Tauto.kind) (f : Formula Z):=
  let (lhs, op, rhs) := f in
    (Zeval_op2 k op) (Zeval_expr env lhs) (Zeval_expr env rhs).

Definition Zeval_formula' :=
  eval_formula  Z.add Z.mul Z.sub Z.opp (@eq Z) Z.le Z.lt (fun x => x) (fun x => x) (pow_N 1 Z.mul).

Lemma Zeval_formula_compat : forall env k f, Tauto.hold k (Zeval_formula env k f) <-> Zeval_formula env Tauto.isProp f.
Proof.
  intros env k; destruct k ; simpl.
  - tauto.
  - intros f; destruct f ; simpl.
    rewrite <- (Zeval_op2_hold Tauto.isBool).
    simpl. tauto.
Qed.

Lemma Zeval_formula_compat' : forall env f,  Zeval_formula env Tauto.isProp f <-> Zeval_formula' env f.
Proof.
  intros env f.
  unfold Zeval_formula.
  destruct f as [Flhs  Fop Frhs].
  repeat rewrite Zeval_expr_compat.
  unfold Zeval_formula' ; simpl.
  unfold eval_expr.
  generalize (eval_pexpr Z.add Z.mul Z.sub Z.opp (fun x : Z => x)
        (fun x : N => x) (pow_N 1 Z.mul) env Flhs).
  generalize ((eval_pexpr Z.add Z.mul Z.sub Z.opp (fun x : Z => x)
        (fun x : N => x) (pow_N 1 Z.mul) env Frhs)).
  destruct Fop ; simpl; intros;
    intuition auto using Z.le_ge, Z.ge_le, Z.lt_gt, Z.gt_lt.
Qed.


Definition eval_nformula :=
  eval_nformula 0 Z.add Z.mul  (@eq Z) Z.le Z.lt (fun x => x) .

Definition Zeval_op1 (o : Op1) : Z -> Prop :=
match o with
| Equal => fun x : Z => x = 0
| NonEqual => fun x : Z => x <> 0
| Strict => fun x : Z => 0 < x
| NonStrict => fun x : Z => 0 <= x
end.


Lemma Zeval_nformula_dec : forall env d, (eval_nformula env d) \/ ~ (eval_nformula env d).
Proof.
  intros.
  apply (eval_nformula_dec Zsor).
Qed.

Definition ZWitness := Psatz Z.

Definition ZWeakChecker := check_normalised_formulas 0 1 Z.add Z.mul Z.eqb Z.leb.

Lemma ZWeakChecker_sound :   forall (l : list (NFormula Z)) (cm : ZWitness),
  ZWeakChecker l cm = true ->
  forall env, make_impl (eval_nformula env) l False.
Proof.
  intros l cm H.
  intro.
  unfold eval_nformula.
  apply (checker_nf_sound Zsor ZSORaddon l cm).
  unfold ZWeakChecker in H.
  exact H.
Qed.

Definition psub  := psub Z0  Z.add Z.sub Z.opp Z.eqb.
Declare Equivalent Keys psub RingMicromega.psub.

Definition popp  := popp Z.opp.
Declare Equivalent Keys popp RingMicromega.popp.

Definition padd  := padd Z0  Z.add Z.eqb.
Declare Equivalent Keys padd RingMicromega.padd.

Definition pmul := pmul 0 1 Z.add Z.mul Z.eqb.

Definition normZ  := norm 0 1 Z.add Z.mul Z.sub Z.opp Z.eqb.
Declare Equivalent Keys normZ RingMicromega.norm.

Definition eval_pol := eval_pol Z.add Z.mul (fun x => x).
Declare Equivalent Keys eval_pol RingMicromega.eval_pol.

Lemma eval_pol_sub : forall env lhs rhs, eval_pol env (psub  lhs rhs) = eval_pol env lhs - eval_pol env rhs.
Proof.
  intros.
  apply (eval_pol_sub Zsor ZSORaddon).
Qed.

Lemma eval_pol_add : forall env lhs rhs, eval_pol env (padd  lhs rhs) = eval_pol env lhs + eval_pol env rhs.
Proof.
  intros.
  apply (eval_pol_add Zsor ZSORaddon).
Qed.

Lemma eval_pol_mul : forall env lhs rhs, eval_pol env (pmul  lhs rhs) = eval_pol env lhs * eval_pol env rhs.
Proof.
  intros.
  apply (eval_pol_mul Zsor ZSORaddon).
Qed.


Lemma eval_pol_norm : forall env e, eval_expr env e = eval_pol env (normZ e) .
Proof.
  intros.
  apply (eval_pol_norm Zsor ZSORaddon).
Qed.

Definition Zunsat := check_inconsistent 0  Z.eqb Z.leb.

Definition Zdeduce := nformula_plus_nformula 0 Z.add Z.eqb.

Lemma Zunsat_sound : forall f,
    Zunsat f = true -> forall env, eval_nformula env f -> False.
Proof.
  unfold Zunsat.
  intros f H env ?.
  destruct f.
  eapply check_inconsistent_sound with (1 := Zsor) (2 := ZSORaddon) in H; eauto.
Qed.

Definition xnnormalise (t : Formula Z) : NFormula Z :=
  let (lhs,o,rhs) := t in
  let lhs := normZ lhs in
  let rhs := normZ rhs in
  match o with
  | OpEq  => (psub rhs lhs,  Equal)
  | OpNEq => (psub rhs lhs,  NonEqual)
  | OpGt  => (psub lhs rhs,  Strict)
  | OpLt  => (psub rhs lhs,  Strict)
  | OpGe  => (psub lhs rhs,  NonStrict)
  | OpLe =>  (psub rhs lhs,  NonStrict)
  end.

Lemma xnnormalise_correct :
  forall env f,
    eval_nformula env (xnnormalise f) <-> Zeval_formula env Tauto.isProp f.
Proof.
  intros env f.
  rewrite Zeval_formula_compat'.
  unfold xnnormalise.
  destruct f as [lhs o rhs].
  destruct o eqn:O ; cbn ; rewrite ?eval_pol_sub;
    rewrite <- !eval_pol_norm ; simpl in *;
      unfold eval_expr;
      generalize (   eval_pexpr  Z.add Z.mul Z.sub Z.opp (fun x : Z => x)
                                 (fun x : N => x) (pow_N 1 Z.mul) env lhs);
      generalize (eval_pexpr  Z.add Z.mul Z.sub Z.opp (fun x : Z => x)
                              (fun x : N => x) (pow_N 1 Z.mul) env rhs); intros z z0.
  - split ; intros.
    + assert (z0 + (z - z0) = z0 + 0) as H0 by congruence.
      rewrite Z.add_0_r in H0.
      rewrite <- H0.
      rewrite Z.add_sub_assoc, Z.add_comm, <-Z.add_sub_assoc, Z.sub_diag; apply Z.add_0_r.
    + subst.
      apply Z.sub_diag.
  - split ; intros H H0.
    + subst. apply H. apply Z.sub_diag.
    + apply H.
      assert (z0 + (z - z0) = z0 + 0) as H1 by congruence.
      rewrite Z.add_0_r in H1.
      rewrite <- H1.
      rewrite Z.add_sub_assoc, Z.add_comm, <-Z.add_sub_assoc, Z.sub_diag; apply Z.add_0_r.
  - symmetry. apply le_0_iff.
  - symmetry. apply le_0_iff.
  - apply Z.lt_0_sub.
  - apply Z.lt_0_sub.
Qed.

Definition xnormalise (f: NFormula Z) : list (NFormula Z) :=
  let (e,o) := f in
  match o with
  | Equal     => (psub e (Pc 1),NonStrict) :: (psub (Pc (-1)) e, NonStrict) :: nil
  | NonStrict =>  ((psub (Pc (-1)) e,NonStrict)::nil)
  | Strict    =>  ((psub (Pc 0)) e, NonStrict)::nil
  | NonEqual  =>  (e, Equal)::nil
  end.

Lemma eval_pol_Pc : forall env z,
    eval_pol env (Pc z) = z.
Proof.
  reflexivity.
Qed.

Lemma xnormalise_correct : forall env f,
    (make_conj (fun x => eval_nformula env x -> False) (xnormalise f)) <-> eval_nformula env f.
Proof.
  intros env f.
  destruct f as [e o]; destruct o eqn:Op; cbn - [psub];
    repeat rewrite eval_pol_sub; fold eval_pol; repeat rewrite eval_pol_Pc;
      generalize (eval_pol env e) as x; intro.
  - apply eq_cnf.
  - unfold not. tauto.
  - rewrite le_neg. rewrite (Z.sub_0_l x), Z.opp_involutive; reflexivity.
  - rewrite le_neg, lt_le_iff.
    rewrite Z.sub_opp_l, Z.sub_sub_distr. reflexivity.
Qed.



Require Import Stdlib.micromega.Tauto BinNums.

Definition cnf_of_list {T: Type} (tg : T) (l : list (NFormula Z)) :=
  List.fold_right (fun x acc =>
                     if Zunsat x then acc else ((x,tg)::nil)::acc)
                  (cnf_tt _ _)  l.

Lemma cnf_of_list_correct :
  forall {T : Type} (tg:T)  (f : list (NFormula Z)) env,
  eval_cnf eval_nformula env (cnf_of_list tg f) <->
  make_conj (fun x : NFormula Z => eval_nformula env x -> False) f.
Proof.
  unfold cnf_of_list.
  intros T tg f env.
  set (F := (fun (x : NFormula Z) (acc : list (list (NFormula Z * T))) =>
        if Zunsat x then acc else ((x, tg) :: nil) :: acc)).
  set (E := ((fun x : NFormula Z => eval_nformula env x -> False))).
  induction f as [|a f IHf].
  - compute.
    tauto.
  - rewrite make_conj_cons.
    simpl.
    unfold F at 1.
    destruct (Zunsat a) eqn:EQ.
    + rewrite IHf.
      unfold E at 1.
      specialize (Zunsat_sound _ EQ env).
      tauto.
    +
      rewrite <- eval_cnf_cons_iff.
      rewrite IHf.
      simpl.
      unfold E at 2.
      unfold eval_tt. simpl.
      tauto.
Qed.

Definition normalise {T : Type} (t:Formula Z) (tg:T) : cnf (NFormula Z) T :=
  let f := xnnormalise t in
  if Zunsat f then cnf_ff _ _
  else cnf_of_list tg (xnormalise f).

Lemma normalise_correct : forall (T: Type) env t (tg:T), eval_cnf eval_nformula env (normalise t tg) <-> Zeval_formula env Tauto.isProp t.
Proof.
  intros T env t tg.
  rewrite <- xnnormalise_correct.
  unfold normalise.
  generalize (xnnormalise t) as f;intro f.
  destruct (Zunsat f) eqn:U.
  - assert (US := Zunsat_sound _  U env).
    rewrite eval_cnf_ff.
    tauto.
  - rewrite cnf_of_list_correct.
    apply xnormalise_correct.
Qed.


Definition xnegate (f:NFormula Z) : list (NFormula Z)  :=
  let (e,o) := f in
    match o with
      | Equal  => (e,Equal) :: nil
      | NonEqual => (psub e (Pc 1),NonStrict) :: (psub (Pc (-1)) e, NonStrict) :: nil
      | NonStrict => (e,NonStrict)::nil
      | Strict    => (psub e (Pc 1),NonStrict)::nil
    end.

Definition negate {T : Type} (t:Formula Z) (tg:T) : cnf (NFormula Z) T :=
  let f := xnnormalise t in
  if Zunsat f then cnf_tt _ _
  else cnf_of_list tg (xnegate f).

Lemma xnegate_correct : forall env f,
    (make_conj (fun x => eval_nformula env x -> False) (xnegate f)) <-> ~ eval_nformula env f.
Proof.
  intros env f.
  destruct f as [e o]; destruct o eqn:Op; cbn - [psub];
    repeat rewrite eval_pol_sub; fold eval_pol; repeat rewrite eval_pol_Pc;
      generalize (eval_pol env e) as x; intro x.
  - tauto.
  - rewrite eq_cnf.
    destruct (Z.eq_decidable x 0);tauto.
  - rewrite lt_le_iff.
    tauto.
  - tauto.
Qed.

Lemma negate_correct : forall T env t (tg:T), eval_cnf eval_nformula env (negate t tg) <-> ~ Zeval_formula env Tauto.isProp t.
Proof.
  intros T env t tg.
  rewrite <- xnnormalise_correct.
  unfold negate.
  generalize (xnnormalise t) as f;intro f.
  destruct (Zunsat f) eqn:U.
  - assert (US := Zunsat_sound _  U env).
    rewrite eval_cnf_tt.
    tauto.
  - rewrite cnf_of_list_correct.
    apply xnegate_correct.
Qed.

Definition cnfZ (Annot: Type) (TX : Tauto.kind -> Type)  (AF : Type) (k: Tauto.kind) (f : TFormula (Formula Z) Annot TX AF k) :=
  rxcnf Zunsat Zdeduce normalise negate true f.

Definition ZweakTautoChecker (w: list ZWitness) (f : BFormula (Formula Z) Tauto.isProp) : bool :=
  @tauto_checker (Formula Z)  (NFormula Z) unit Zunsat Zdeduce normalise negate  ZWitness (fun cl => ZWeakChecker (List.map fst cl)) f w.

(* To get a complete checker, the proof format has to be enriched *)

Require Import Zdiv.
Local Open Scope Z_scope.

Definition ceiling (a b:Z) : Z :=
  let (q,r) := Z.div_eucl a b in
    match r with
      | Z0 => q
      | _  => q + 1
    end.


Require Import Znumtheory.

Lemma Zdivide_ceiling : forall a b, (b | a) -> ceiling a b = Z.div a b.
Proof.
  unfold ceiling.
  intros a b H.
  apply Zdivide_mod in H.
  case_eq (Z.div_eucl a b).
  intros z z0 H0.
  change z with (fst (z,z0)).
  rewrite <- H0.
  change (fst (Z.div_eucl a b)) with (Z.div a b).
  change z0 with (snd (z,z0)).
  rewrite <- H0.
  change (snd (Z.div_eucl a b)) with (Z.modulo a b).
  rewrite H.
  reflexivity.
Qed.

Lemma narrow_interval_lower_bound a b x :
  a > 0 -> a * x  >= b -> x >= ceiling b a.
Proof.
  rewrite !Z.ge_le_iff.
  unfold ceiling.
  intros Ha H.
  generalize (Z_div_mod b a Ha).
  destruct (Z.div_eucl b a) as (q,r). intros (->,(H1,H2)).
  destruct r as [|r|r].
  - rewrite Z.add_0_r in H.
    apply Z.mul_le_mono_pos_l in H; auto with zarith.
  - assert (0 < Z.pos r) by easy.
    rewrite Z.add_1_r, Z.le_succ_l.
    apply Z.mul_lt_mono_pos_l with a.
    + auto using Z.gt_lt.
    + eapply Z.lt_le_trans. 2: eassumption.
      now apply Z.lt_add_pos_r.
  - now elim H1.
Qed.

(** NB: narrow_interval_upper_bound is Zdiv.Zdiv_le_lower_bound *)

Require Import QArith.

Inductive ZArithProof :=
| DoneProof
| RatProof : ZWitness -> ZArithProof -> ZArithProof
| CutProof : ZWitness -> ZArithProof -> ZArithProof
| SplitProof : PolC Z -> ZArithProof -> ZArithProof -> ZArithProof
| ExProof   : positive -> ZArithProof -> ZArithProof
(*ExProof x : exists z t, x = z - t /\ z >= 0 /\ t >= 0 *)
.


Register ZArithProof as micromega.ZArithProof.type.
Register DoneProof   as micromega.ZArithProof.DoneProof.
Register RatProof    as micromega.ZArithProof.RatProof.
Register CutProof    as micromega.ZArithProof.CutProof.
Register SplitProof  as micromega.ZArithProof.SplitProof.
Register ExProof     as micromega.ZArithProof.ExProof.



(* In order to compute the 'cut', we need to express a polynomial P as a * Q + b.
   - b is the constant
   - a is the gcd of the other coefficient.
*)
Require Import Znumtheory.

Definition isZ0 (x:Z) :=
  match x with
    | Z0 => true
    | _  => false
  end.

Lemma isZ0_0 : forall x, isZ0 x = true <-> x = 0.
Proof.
  intros x; destruct x ; simpl ; intuition congruence.
Qed.

Lemma isZ0_n0 : forall x, isZ0 x = false <-> x <> 0.
Proof.
  intros x; destruct x ; simpl ; intuition congruence.
Qed.

Definition ZgcdM (x y : Z) := Z.max (Z.gcd x y) 1.


Fixpoint Zgcd_pol (p : PolC Z) : (Z * Z) :=
  match p with
    | Pc c => (0,c)
    | Pinj _ p => Zgcd_pol p
    | PX p _ q =>
      let (g1,c1) := Zgcd_pol p in
        let (g2,c2) := Zgcd_pol q in
          (ZgcdM (ZgcdM g1 c1) g2 , c2)
  end.

(*Eval compute in (Zgcd_pol ((PX (Pc (-2)) 1 (Pc 4)))).*)


Fixpoint Zdiv_pol (p:PolC Z) (x:Z) : PolC Z :=
  match p with
    | Pc c => Pc (Z.div c x)
    | Pinj j p => Pinj j (Zdiv_pol p x)
    | PX p j q => PX (Zdiv_pol p x) j (Zdiv_pol q x)
  end.

Inductive Zdivide_pol (x:Z): PolC Z -> Prop :=
| Zdiv_Pc : forall c, (x | c) -> Zdivide_pol x (Pc c)
| Zdiv_Pinj : forall p, Zdivide_pol x p ->  forall j, Zdivide_pol x (Pinj j p)
| Zdiv_PX   : forall p q, Zdivide_pol x p -> Zdivide_pol x q -> forall j, Zdivide_pol x (PX p j q).


Lemma Zdiv_pol_correct : forall a p, 0 < a -> Zdivide_pol a p  ->
  forall env, eval_pol env p =  a * eval_pol env (Zdiv_pol p a).
Proof.
  intros a p H H0.
  induction H0 as [? ?|? ? IHZdivide_pol j|? ? ? IHZdivide_pol1 ? IHZdivide_pol2 j].
  - (* Pc *)
    simpl.
    intros.
    apply Zdivide_Zdiv_eq ; auto.
  - (* Pinj *)
    simpl.
    intros.
    apply IHZdivide_pol.
  - (* PX *)
    simpl.
    intros.
    rewrite IHZdivide_pol1.
    rewrite IHZdivide_pol2.
    ring.
Qed.

Lemma Zgcd_pol_ge : forall p, fst (Zgcd_pol p) >= 0.
Proof.
  intros p; induction p as [c|p p1 IHp1|p1 IHp1 ? p3 IHp3]. 1-2: easy.
  simpl.
  case_eq (Zgcd_pol p1).
  case_eq (Zgcd_pol p3).
  intros.
  simpl.
  unfold ZgcdM.
  apply Z.le_ge; transitivity 1.
  - easy.
  - apply Z.le_max_r.
Qed.

Lemma Zdivide_pol_Zdivide : forall p x y, Zdivide_pol x p -> (y | x) ->  Zdivide_pol y p.
Proof.
  intros p x y H H0.
  induction H.
  - constructor.
    apply Z.divide_trans with (1:= H0) ; assumption.
  - constructor. auto.
  - constructor ; auto.
Qed.

Lemma Zdivide_pol_one : forall p, Zdivide_pol 1 p.
Proof.
  intros p; induction p as [c| |]; constructor ; auto.
  exists c. ring.
Qed.

Lemma Zgcd_minus : forall a b c, (a | c - b ) -> (Z.gcd a b | c).
Proof.
  intros a b c (q,Hq).
  destruct (Zgcd_is_gcd a b) as [(a',Ha) (b',Hb) _].
  set (g:=Z.gcd a b) in *; clearbody g.
  exists (q * a' + b').
  symmetry in Hq. rewrite <- Z.add_move_r in Hq.
  rewrite <- Hq, Hb, Ha. ring.
Qed.

Lemma Zdivide_pol_sub : forall p a b,
  0 < Z.gcd a b ->
  Zdivide_pol a (PsubC Z.sub p b) ->
   Zdivide_pol (Z.gcd a b) p.
Proof.
  intros p; induction p as [c|? p IHp|p ? ? ? IHp2].
  - simpl.
    intros a b H H0. inversion H0.
    constructor.
    apply Zgcd_minus ; auto.
  - intros ? ? H H0.
    constructor.
    simpl in H0. inversion H0 ; subst; clear H0.
    apply IHp ; auto.
  - simpl. intros a b H H0.
    inv H0.
    constructor.
    + apply Zdivide_pol_Zdivide with (1:= (ltac:(assumption) : Zdivide_pol a p)).
      destruct (Zgcd_is_gcd a b) ; assumption.
    + apply IHp2 ; assumption.
Qed.

Lemma Zdivide_pol_sub_0 : forall p a,
  Zdivide_pol a (PsubC Z.sub p 0) ->
   Zdivide_pol a p.
Proof.
  intros p; induction p as [c|? p IHp|? IHp1 ? ? IHp2].
  - simpl.
    intros ? H. inversion H.
    constructor. rewrite Z.sub_0_r in *. assumption.
  - intros ? H.
    constructor.
    simpl in H. inversion H ; subst; clear H.
    apply IHp ; auto.
  - simpl. intros ? H.
    inv H.
    constructor.
    + auto.
    + apply IHp2 ; assumption.
Qed.


Lemma Zgcd_pol_div : forall p g c,
  Zgcd_pol p = (g, c) -> Zdivide_pol g (PsubC Z.sub p c).
Proof.
  intros p; induction p as [c|? ? IHp|p1 IHp1 ? p3 IHp2]; simpl.
  - (* Pc *)
    intros ? ? H. inv H.
    constructor.
    exists 0. now ring.
  - (* Pinj *)
    intros.
    constructor.  apply IHp ; auto.
  - (* PX *)
    intros g c.
    case_eq (Zgcd_pol p1) ; case_eq (Zgcd_pol p3) ; intros z z0 H z1 z2 H0 H1.
    inv H1.
    unfold ZgcdM at 1.
    destruct (Z.max_spec (Z.gcd (ZgcdM z1 z2) z) 1) as [HH1 | HH1]; cycle 1;
      destruct HH1 as [HH1 HH1'] ; rewrite HH1'.
    + constructor.
      * apply (Zdivide_pol_Zdivide _ (ZgcdM z1 z2)).
        -- unfold ZgcdM.
           destruct (Z.max_spec  (Z.gcd z1 z2)  1) as [HH2 | HH2]; cycle 1.
           ++ destruct HH2 as [H1 H2].
              rewrite H2.
              apply Zdivide_pol_sub ; auto.
              apply Z.lt_le_trans with 1.
              ** reflexivity.
              ** trivial.
           ++ destruct HH2 as [H1 H2]. rewrite H2.
              apply Zdivide_pol_one.
        -- unfold ZgcdM in HH1. unfold ZgcdM.
           destruct (Z.max_spec  (Z.gcd z1 z2)  1) as [HH2 | HH2]; cycle 1.
           ++ destruct HH2 as [H1 H2]. rewrite H2 in *.
              destruct (Zgcd_is_gcd (Z.gcd z1 z2) z); auto.
           ++ destruct HH2 as [H1 H2]. rewrite H2.
              destruct (Zgcd_is_gcd 1  z); auto.
      * apply (Zdivide_pol_Zdivide _ z).
        -- apply (IHp2 _ _ H); auto.
        -- destruct (Zgcd_is_gcd (ZgcdM z1 z2) z); auto.
    + constructor.
      * apply Zdivide_pol_one.
      * apply Zdivide_pol_one.
Qed.




Lemma Zgcd_pol_correct_lt : forall p env g c, Zgcd_pol p = (g,c) -> 0 < g -> eval_pol env p = g * (eval_pol env (Zdiv_pol (PsubC Z.sub p c) g))  + c.
Proof.
  intros.
  rewrite <- Zdiv_pol_correct ; auto.
  - rewrite (RingMicromega.PsubC_ok Zsor ZSORaddon).
    unfold eval_pol. ring.
    (**)
  - apply Zgcd_pol_div ; auto.
Qed.



Definition makeCuttingPlane (p : PolC Z) : PolC  Z * Z :=
  let (g,c) := Zgcd_pol p in
    if Z.gtb g Z0
      then (Zdiv_pol (PsubC Z.sub p c) g , Z.opp (ceiling (Z.opp c) g))
      else (p,Z0).


Definition genCuttingPlane (f : NFormula Z) : option (PolC Z * Z * Op1) :=
  let (e,op) := f in
    match op with
      | Equal => let (g,c) := Zgcd_pol e in
        if andb (Z.gtb g Z0) (andb (negb (Z.eqb c Z0)) (negb (Z.eqb (Z.gcd g c) g)))
          then None (* inconsistent *)
          else (* Could be optimised Zgcd_pol is recomputed *)
            let (p,c) := makeCuttingPlane e  in
              Some (p,c,Equal)
      | NonEqual => Some (e,Z0,op)
      | Strict   =>  let (p,c) := makeCuttingPlane (PsubC Z.sub e 1) in
        Some (p,c,NonStrict)
      | NonStrict => let (p,c) := makeCuttingPlane e  in
        Some (p,c,NonStrict)
    end.

Definition nformula_of_cutting_plane (t : PolC Z * Z * Op1) : NFormula Z :=
  let (e_z, o) := t in
    let (e,z) := e_z in
      (padd e (Pc z) , o).

Definition is_pol_Z0 (p : PolC Z) : bool :=
  match p with
    | Pc Z0 => true
    |   _   => false
  end.

Lemma is_pol_Z0_eval_pol : forall p, is_pol_Z0 p = true -> forall env, eval_pol env p = 0.
Proof.
  unfold is_pol_Z0.
  intros p; destruct p as [z| |]; try discriminate.
  destruct z ; try discriminate.
  reflexivity.
Qed.


Definition eval_Psatz  : list (NFormula Z) -> ZWitness ->  option (NFormula Z) :=
  eval_Psatz 0 1 Z.add Z.mul Z.eqb Z.leb.


Definition valid_cut_sign (op:Op1) :=
  match op with
    | Equal => true
    | NonStrict => true
    | _         => false
  end.


Definition bound_var (v : positive) : Formula Z :=
  Build_Formula (PEX v) OpGe (PEc 0).

Definition mk_eq_pos (x : positive) (y:positive) (t : positive) : Formula Z :=
  Build_Formula (PEX x) OpEq (PEsub (PEX y) (PEX t)).

Fixpoint max_var (jmp : positive) (p : Pol Z) : positive :=
  match p with
  | Pc _ => jmp
  | Pinj j p => max_var (Pos.add j jmp) p
  | PX p j q => Pos.max (max_var jmp p) (max_var (Pos.succ jmp) q)
  end.

Lemma pos_le_add : forall y x,
    (x <= y + x)%positive.
Proof.
  intros y x.
  assert  ((Z.pos x) <= Z.pos (x + y))%Z as H.
  - rewrite <- (Z.add_0_r (Zpos x)).
    rewrite <- Pos2Z.add_pos_pos.
    apply Z.add_le_mono_l.
    compute. congruence.
  - rewrite Pos.add_comm in H.
    apply H.
Qed.


Lemma max_var_le : forall p v,
    (v <= max_var v p)%positive.
Proof.
  intros p; induction p as [?|p ? IHp|? IHp1 ? ? IHp2]; simpl.
  - intros.
    apply Pos.le_refl.
  - intros v.
    specialize (IHp (p+v)%positive).
    eapply Pos.le_trans ; eauto.
    assert (xH + v <= p + v)%positive.
    { apply Pos.add_le_mono.
      - apply Pos.le_1_l.
      - apply Pos.le_refl.
    }
    eapply Pos.le_trans ; eauto.
    apply pos_le_add.
  - intros v.
    apply Pos.max_case_strong;intros ; auto.
    specialize (IHp2 (Pos.succ v)%positive).
    eapply Pos.le_trans ; eauto.
Qed.


Definition max_var_nformulae (l : list (NFormula Z)) :=
  List.fold_left  (fun acc f => Pos.max acc (max_var xH (fst f))) l xH.

Section MaxVar.

  Definition F (acc : positive) (f : Pol Z * Op1) := Pos.max acc (max_var 1 (fst f)).

  Lemma max_var_nformulae_mono_aux :
    forall l v acc,
      (v <= acc ->
       v <= fold_left F l acc)%positive.
  Proof.
    intros l; induction l as [|a l IHl] ; simpl ; [easy|].
    intros.
    apply IHl.
    unfold F.
    apply Pos.max_case_strong;intros ; auto.
    eapply Pos.le_trans ; eauto.
  Qed.

  Lemma max_var_nformulae_mono_aux' :
    forall l acc acc',
      (acc <= acc' ->
       fold_left F l acc <= fold_left F l acc')%positive.
  Proof.
    intros l; induction l as [|a l IHl]; simpl ; [easy|].
    intros.
    apply IHl.
    unfold F.
    apply Pos.max_le_compat_r; auto.
  Qed.

End MaxVar.


Fixpoint max_var_psatz (w : Psatz Z) : positive :=
  match w with
  | PsatzIn _ n => xH
  | PsatzSquare p => max_var xH (Psquare 0 1 Z.add Z.mul Z.eqb p)
  | PsatzMulC p w => Pos.max (max_var xH p) (max_var_psatz w)
  | PsatzMulE w1 w2 => Pos.max (max_var_psatz w1) (max_var_psatz w2)
  | PsatzAdd w1 w2  => Pos.max (max_var_psatz w1) (max_var_psatz w2)
  | _   => xH
  end.

Fixpoint max_var_prf (w : ZArithProof) : positive :=
  match w with
  | DoneProof => xH
  | RatProof w pf | CutProof w pf => Pos.max (max_var_psatz w) (max_var_prf pf)
  | SplitProof p pf1 pf2 => Pos.max (max_var xH p) (Pos.max (max_var_prf pf1) (max_var_prf pf1))
  | ExProof _ pf => max_var_prf pf
  end.


Fixpoint ZChecker  (l:list (NFormula Z)) (pf : ZArithProof)  {struct pf} : bool :=
  match pf with
    | DoneProof => false
    | RatProof w pf =>
      match eval_Psatz l w  with
        | None => false
        | Some f =>
          if Zunsat f then true
            else ZChecker (f::l) pf
      end
    | CutProof w pf =>
      match eval_Psatz l w with
        | None => false
        | Some f =>
          match genCuttingPlane f with
            | None => true
            | Some cp => ZChecker (nformula_of_cutting_plane cp::l) pf
          end
      end
    | SplitProof p pf1 pf2 =>
      match genCuttingPlane (p,NonStrict) , genCuttingPlane (popp p, NonStrict) with
      | None , _ | _ , None => false
      | Some cp1 , Some cp2 =>
        ZChecker (nformula_of_cutting_plane cp1::l) pf1
        &&
        ZChecker (nformula_of_cutting_plane cp2::l) pf2
      end
    | ExProof x prf =>
      let fr := max_var_nformulae l in
      if Pos.leb x fr then
      let z    := Pos.succ fr in
      let t    := Pos.succ z in
      let nfx  := xnnormalise (mk_eq_pos x z t) in
      let posz := xnnormalise (bound_var z) in
      let post := xnnormalise (bound_var t) in
      ZChecker (nfx::posz::post::l) prf
      else false
    end.


Lemma eval_Psatz_sound : forall env w l f',
  make_conj (eval_nformula env) l ->
  eval_Psatz l w  = Some f' ->  eval_nformula env f'.
Proof.
  intros env w l f' H H0.
  apply (fun H => eval_Psatz_Sound Zsor ZSORaddon l _ H w) ; auto.
  apply make_conj_in ; auto.
Qed.

Lemma makeCuttingPlane_ns_sound : forall env e e' c,
  eval_nformula env (e, NonStrict) ->
  makeCuttingPlane e = (e',c) ->
  eval_nformula env (nformula_of_cutting_plane (e', c, NonStrict)).
Proof.
  unfold nformula_of_cutting_plane.
  unfold eval_nformula. unfold RingMicromega.eval_nformula.
  unfold eval_op1.
  intros env e e' c H H0.
  rewrite (RingMicromega.eval_pol_add Zsor ZSORaddon).
  simpl.
  (**)
  unfold makeCuttingPlane in H0.
  revert H0.
  case_eq (Zgcd_pol e) ; intros g c0.
  case Z.gtb_spec.
  - intros H0 H1 H2.
    inv H2.
    change (RingMicromega.eval_pol Z.add Z.mul (fun x : Z => x)) with eval_pol in *.
    apply (Zgcd_pol_correct_lt _ env) in H1. 2: auto using Z.gt_lt.
    apply Z.le_add_le_sub_l, Z.ge_le; rewrite Z.add_0_r.
    apply (narrow_interval_lower_bound g (- c0) (eval_pol env (Zdiv_pol (PsubC Z.sub e c0) g))); auto using Z.lt_gt.
    apply Z.le_ge.
    rewrite <- Z.sub_0_l.
    apply Z.le_sub_le_add_r.
    rewrite <- H1.
    assumption.
    (* g <= 0 *)
  - intros H0 H1 H2. inv H2. auto with zarith.
Qed.

Lemma cutting_plane_sound : forall env f p,
  eval_nformula env f ->
  genCuttingPlane f = Some p ->
   eval_nformula env (nformula_of_cutting_plane p).
Proof.
  unfold genCuttingPlane.
  intros env f; destruct f as [e op].
  destruct op.
  - (* Equal *)
    intros p; destruct p as [[e' z] op].
    case_eq (Zgcd_pol e) ; intros g c.
    case_eq (Z.gtb g 0 && (negb (Z.eqb c 0) && negb (Z.eqb (Z.gcd g c) g))) ; [discriminate|].
    case_eq (makeCuttingPlane e).
    intros ? ? H H0 H1 H2 H3.
    inv H3.
    unfold makeCuttingPlane in H.
    rewrite H1 in H.
    revert H.
    change (eval_pol env e = 0) in H2.
    case_eq (Z.gtb g 0).
    + intros H H3.
      rewrite Z.gtb_lt in H.
      rewrite Zgcd_pol_correct_lt with (1:= H1)  in H2. 2: auto using Z.gt_lt.
      unfold nformula_of_cutting_plane.
      change (eval_pol env (padd e' (Pc z)) = 0).
      inv H3.
      rewrite eval_pol_add.
      set (x:=eval_pol env (Zdiv_pol (PsubC Z.sub e c) g)) in *; clearbody x.
      simpl.
      rewrite andb_false_iff in H0.
      destruct H0 as [H0|H0].
      * rewrite <-Z.gtb_lt in H ; congruence.
      * rewrite andb_false_iff in H0.
        destruct H0 as [H0|H0].
        -- rewrite negb_false_iff in H0.
           apply Z.eqb_eq in H0.
           subst. simpl.
           rewrite Z.add_0_r, Z.mul_eq_0 in H2.
           intuition subst; easy.
        -- rewrite negb_false_iff in H0.
           apply Z.eqb_eq in H0.
           rewrite Zdivide_ceiling; cycle 1.
           { apply Z.divide_opp_r. rewrite <-H0. apply Z.gcd_divide_r. }
           apply Z.sub_move_0_r.
           apply Z.div_unique_exact.
           ++ now intros ->.
           ++ now rewrite Z.add_move_0_r in H2.
    + intros H H3.
      unfold nformula_of_cutting_plane.
      inv H3.
      change (eval_pol env (padd e' (Pc 0)) = 0).
      rewrite eval_pol_add.
      simpl.
      now rewrite Z.add_0_r.
  - (* NonEqual *)
    intros ? H H0.
    inv H0.
    unfold eval_nformula in *.
    unfold RingMicromega.eval_nformula in *.
    unfold nformula_of_cutting_plane.
    unfold eval_op1 in *.
    rewrite (RingMicromega.eval_pol_add Zsor ZSORaddon).
    simpl. now rewrite Z.add_0_r.
  - (* Strict *)
    intros p; destruct p as [[e' z] op].
    case_eq (makeCuttingPlane (PsubC Z.sub e 1)).
    intros ? ? H H0 H1.
    inv H1.
    apply (makeCuttingPlane_ns_sound env) with (2:= H).
    simpl in *.
    rewrite (RingMicromega.PsubC_ok Zsor ZSORaddon).
    now apply Z.lt_le_pred.
  - (* NonStrict *)
    intros p; destruct p as [[e' z] op].
    case_eq (makeCuttingPlane e).
    intros ? ? H H0 H1.
    inv H1.
    apply (makeCuttingPlane_ns_sound env) with (2:= H).
    assumption.
Qed.

Lemma  genCuttingPlaneNone : forall env f,
  genCuttingPlane f = None ->
  eval_nformula env f -> False.
Proof.
  unfold genCuttingPlane.
  intros env f; destruct f as [p o].
  destruct o.
  - case_eq (Zgcd_pol p) ; intros g c.
    case_eq (Z.gtb g 0 && (negb (Z.eqb c 0) && negb (Z.eqb (Z.gcd g c) g))).
    + intros H H0 H1 H2.
      rewrite !andb_true_iff, !negb_true_iff in H.
      case H as (?%Z.gtb_lt & ?%Z.eqb_neq & H5%Z.eqb_neq).
      change (eval_pol env p = 0) in H2.
      rewrite Zgcd_pol_correct_lt with (1:= H0) in H2 by auto using Z.gt_lt.
      set (x:=eval_pol env (Zdiv_pol (PsubC Z.sub p c) g)) in *; clearbody x.
      contradict H5.
      apply Zis_gcd_gcd.
      * apply Z.lt_le_incl; assumption.
      * constructor; auto with zarith.
        exists (-x).
        rewrite Z.mul_opp_l, Z.mul_comm.
        now apply Z.add_move_0_l.
        (**)
    + destruct (makeCuttingPlane p);  discriminate.
  - discriminate.
  - destruct (makeCuttingPlane (PsubC Z.sub p 1)) ; discriminate.
  - destruct (makeCuttingPlane p) ; discriminate.
Qed.

Lemma eval_nformula_mk_eq_pos : forall env x z t,
    env x = env z - env t ->
    eval_nformula env (xnnormalise (mk_eq_pos x z t)).
Proof.
  intros.
  rewrite xnnormalise_correct.
  simpl. auto.
Qed.

Lemma eval_nformula_bound_var : forall env x,
    env x >= 0 ->
    eval_nformula env (xnnormalise (bound_var x)).
Proof.
  intros.
  rewrite xnnormalise_correct.
  simpl. auto.
Qed.


Definition agree_env (fr : positive) (env env' : positive -> Z) : Prop :=
  forall x, Pos.le x fr -> env x = env' x.

Lemma agree_env_subset : forall v1 v2 env env',
    agree_env v1 env env' ->
    Pos.le v2 v1 ->
    agree_env v2 env env'.
Proof.
  unfold agree_env.
  intros v1 v2 env env' H ? ? ?.
  apply H.
  eapply Pos.le_trans ; eauto.
Qed.


Lemma agree_env_jump : forall fr j env env',
    agree_env (fr + j) env env' ->
    agree_env fr (Env.jump j env) (Env.jump j env').
Proof.
  intros fr j env env' H.
  unfold agree_env ; intro.
  intros.
  unfold Env.jump.
  apply H.
  apply Pos.add_le_mono_r; auto.
Qed.


Lemma agree_env_tail : forall fr env env',
    agree_env (Pos.succ fr) env env' ->
    agree_env fr (Env.tail env) (Env.tail env').
Proof.
  intros fr env env' H.
  unfold Env.tail.
  apply agree_env_jump.
  rewrite <- Pos.add_1_r in H.
  apply H.
Qed.


Lemma max_var_acc : forall p i j,
    (max_var (i + j) p = max_var i p + j)%positive.
Proof.
  intros p; induction p as [|? ? IHp|? IHp1 ? ? IHp2]; simpl.
  - reflexivity.
  - intros.
    rewrite ! IHp.
    rewrite Pos.add_assoc.
    reflexivity.
  - intros.
    rewrite !Pplus_one_succ_l.
    rewrite ! IHp1.
    rewrite ! IHp2.
    rewrite ! Pos.add_assoc.
    rewrite <- Pos.add_max_distr_r.
    reflexivity.
Qed.



Lemma agree_env_eval_nformula :
  forall env env' e
         (AGREE : agree_env (max_var xH (fst e))  env env'),
    eval_nformula env e  <->  eval_nformula env' e.
Proof.
  intros env env' e; destruct e as [p o].
  simpl; intros AGREE.
  assert ((RingMicromega.eval_pol Z.add Z.mul (fun x : Z => x) env p)
          =
          (RingMicromega.eval_pol Z.add Z.mul (fun x : Z => x) env' p)) as H.
  {
    revert env env' AGREE.
    generalize xH.
    induction p as [?|p ? IHp|? IHp1 ? ? IHp2]; simpl.
    - reflexivity.
    - intros p1 **.
      apply (IHp p1).
      apply agree_env_jump.
      eapply agree_env_subset; eauto.
      rewrite (Pos.add_comm p).
      rewrite max_var_acc.
      apply Pos.le_refl.
      - intros p ? ? AGREE.
        f_equal;[f_equal|].
        + apply (IHp1 p).
          eapply agree_env_subset; eauto.
          apply Pos.le_max_l.

        + f_equal.
          unfold Env.hd.
          unfold Env.nth.
          apply AGREE.
          apply Pos.le_1_l.


        + apply (IHp2 p).
          apply agree_env_tail.
          eapply agree_env_subset; eauto.
          rewrite !Pplus_one_succ_r.
          rewrite max_var_acc.
          apply Pos.le_max_r.
  }

  rewrite H. tauto.
Qed.

Lemma agree_env_eval_nformulae :
  forall env env' l
         (AGREE : agree_env (max_var_nformulae l) env env'),
         make_conj (eval_nformula env) l <->
         make_conj (eval_nformula env') l.
Proof.
  intros env env' l; induction l as [|a l IHl].
  - simpl. tauto.
  - intros.
    rewrite ! make_conj_cons.
    assert (eval_nformula env a <-> eval_nformula env' a) as H.
    {
      apply agree_env_eval_nformula.
      eapply agree_env_subset ; eauto.
      unfold max_var_nformulae.
      simpl.
      rewrite Pos.max_1_l.
      apply max_var_nformulae_mono_aux.
      apply Pos.le_refl.
    }
    rewrite H.
    apply  and_iff_compat_l.
    apply IHl.
    eapply agree_env_subset ; eauto.
    unfold max_var_nformulae.
    simpl.
    apply max_var_nformulae_mono_aux'.
    apply Pos.le_1_l.
Qed.

Lemma eval_nformula_split : forall env p,
    eval_nformula env (p,NonStrict) \/ eval_nformula env (popp p,NonStrict).
Proof.
  unfold popp.
  simpl. intros. rewrite (eval_pol_opp Zsor ZSORaddon).
  rewrite Z.opp_nonneg_nonpos.
  apply Z.le_ge_cases.
Qed.

Local Lemma Private_Pos_neq_lt a b : Pos.lt a b -> a <> b.
Proof. intros H ->. apply (Pos.lt_irrefl _ H). Qed.

Local Lemma Private_Pos_neq_le_lt a b c : Pos.le a b -> Pos.lt b c -> a <> c.
Proof. intros; eapply Private_Pos_neq_lt; eauto using Pos.le_lt_trans. Qed.

Local Hint Resolve Private_Pos_neq_lt Private_Pos_neq_le_lt Pos.lt_trans: core.
Local Hint Resolve Pos.lt_succ_diag_r Z.le_ge Z.le_refl Z.lt_le_incl : core.

Lemma ZChecker_sound : forall w l,
    ZChecker l w = true -> forall env, make_impl  (eval_nformula env)  l False.
Proof.
  setoid_rewrite <-make_conj_impl.
  induction w as [ | | | p | x ]; cbn [ZChecker]; intros l E env HX.
  { (* DoneProof *) discriminate. }
  { (* RatProof *)
    destruct eval_Psatz as [f'|] eqn:Hlc in E; [|discriminate];
      eapply eval_Psatz_sound in Hlc; eauto.
    destruct Zunsat eqn:Hus in E. { eapply Zunsat_sound in Hus; eauto. }
    eapply IHw; try apply E; try apply le_n.
    rewrite make_conj_cons; eauto. }
  { (* CutProof *)
    destruct eval_Psatz as [f'|] eqn:Hlc in E; [|discriminate];
      eapply eval_Psatz_sound in Hlc; eauto.
    destruct genCuttingPlane eqn:Hcp in E; [|eauto using genCuttingPlaneNone];
      eapply cutting_plane_sound in Hcp; eauto.
    eapply IHw; try apply E; try apply le_n.
    rewrite make_conj_cons; eauto. }
  { (* SplitProof *)
    destruct genCuttingPlane eqn:Hcp1 in E; [|discriminate].
    destruct genCuttingPlane eqn:Hcp2 in E; [|discriminate];
    apply andb_true_iff in E; destruct E as [El Er].
    destruct (eval_nformula_split env p).
    { eapply IHw1 in El; auto.
      eapply cutting_plane_sound in Hcp1; eauto.
      rewrite make_conj_cons; eauto. }
    { eapply IHw2 in Er; auto.
      eapply cutting_plane_sound in Hcp2; eauto.
      rewrite make_conj_cons; eauto. } }
  { (* ExProof *)
    destruct (Pos.leb_spec x (max_var_nformulae l)); [|discriminate].
    let fr := constr:((max_var_nformulae l)%positive) in
    let z1 := constr:(Pos.succ fr) in
    let t1 := constr:(Pos.succ z1) in
    let env':= constr:(fun v =>
      if Pos.eqb v z1      then if Z.leb (env x) 0 then 0 else env x
      else if Pos.eqb v t1 then if Z.leb (env x) 0 then -(env x) else 0
      else env v) in
    eapply IHw; try eapply E; try apply Nat.lt_succ_diag_r; instantiate (1:=env').
    rewrite !make_conj_cons; repeat split; cycle -1.
    { rewrite agree_env_eval_nformulae in HX; eauto; []; intros ? ?.
      erewrite !(proj2 (Pos.eqb_neq _ _ )); eauto. }
    { apply eval_nformula_mk_eq_pos.
      rewrite !Pos.eqb_refl, !(proj2 (Pos.eqb_neq _ _ )) by (eauto || symmetry; eauto).
      case Z.leb; auto using Z.sub_0_r, Z.sub_opp_r. }
    { apply eval_nformula_bound_var.
      rewrite !Pos.eqb_refl; case Z.leb_spec; intros EQ; auto. }
    { apply eval_nformula_bound_var.
      rewrite !Pos.eqb_refl, !(proj2 (Pos.eqb_neq _ _ )) by (eauto || symmetry; eauto).
      case Z.leb_spec; intros; auto.
      apply Z.le_ge, Z.opp_nonneg_nonpos; auto. } }
Qed.

Definition ZTautoChecker  (f : BFormula (Formula Z) Tauto.isProp) (w: list ZArithProof): bool :=
  @tauto_checker (Formula Z) (NFormula Z) unit Zunsat Zdeduce normalise negate  ZArithProof (fun cl => ZChecker (List.map fst cl)) f w.

Lemma ZTautoChecker_sound : forall f w, ZTautoChecker f w = true -> forall env, eval_bf  (Zeval_formula env)  f.
Proof.
  apply (tauto_checker_sound _ _ _ _ eval_nformula).
  { apply Zeval_nformula_dec. }
  { intros [] ? ?; apply (check_inconsistent_sound Zsor ZSORaddon) ; auto. }
  { intros * H **; revert H.
    apply (nformula_plus_nformula_correct Zsor ZSORaddon); auto. }
  { intros * H. rewrite normalise_correct in H. apply Zeval_formula_compat, H. }
  { intros * H. rewrite negate_correct in H.
    rewrite Tauto.hold_eNOT, Zeval_formula_compat; auto. }
  { intros * H env.
    rewrite (make_impl_map (eval_nformula env)) by reflexivity.
    eapply ZChecker_sound, H. }
Qed.

Fixpoint xhyps_of_pt (base:nat) (acc : list nat) (pt:ZArithProof)  : list nat :=
  match pt with
    | DoneProof => acc
    | RatProof c pt => xhyps_of_pt (S base ) (xhyps_of_psatz base acc c) pt
    | CutProof c pt => xhyps_of_pt (S base ) (xhyps_of_psatz base acc c) pt
    | SplitProof p pt1 pt2 => xhyps_of_pt (S base) (xhyps_of_pt (S base) acc pt1) pt2
    | ExProof _ pt  =>  xhyps_of_pt (S (S (S base ))) acc pt
  end.

Definition hyps_of_pt (pt : ZArithProof) : list nat := xhyps_of_pt 0 nil pt.

Open Scope Z_scope.

(** To ease bindings from ml code **)
Definition make_impl := Refl.make_impl.
Definition make_conj := Refl.make_conj.

Require VarMap.

(*Definition varmap_type := VarMap.t Z. *)
Definition env := PolEnv Z.
Definition node := @VarMap.Branch Z.
Definition empty := @VarMap.Empty Z.
Definition leaf := @VarMap.Elt Z.

Definition coneMember := ZWitness.

Definition eval := eval_formula.

#[deprecated(since="9.1")]
Ltac flatten_bool :=
  repeat match goal with
           [ id : (_ && _)%bool = true |- _ ] =>  destruct (andb_prop _ _ id); clear id
         |  [ id : (_ || _)%bool = true |- _ ] =>  destruct (orb_prop _ _ id); clear id
         end.

Require Import PeanoNat Wf_nat.
Local Set Warnings "-deprecated".

#[deprecated(since="9.1")]
Lemma eq_le_iff : forall x, 0 = x  <-> (0 <= x /\ x <= 0).
Proof.
  intros.
  split ; intros H.
  - subst.
    split; reflexivity.
  - destruct H.
    apply Z.le_antisymm; auto.
Qed.

#[deprecated(since="9.1")]
Fixpoint vars (jmp : positive) (p : Pol Z) : list positive :=
  match p with
  | Pc c => nil
  | Pinj j p => vars (Pos.add j jmp) p
  | PX p j q => jmp::(vars jmp p)++vars (Pos.succ jmp) q
  end.

#[deprecated(since="9.1")]
Lemma max_var_correct : forall p j v,
    In v (vars j p) -> Pos.le v (max_var j p).
Proof.
  intros p; induction p; simpl.
  - tauto.
  - auto.
  - intros j v H.
    rewrite in_app_iff in H.
    destruct H as [H |[ H | H]].
    + subst.
      apply Pos.max_case_strong;intros ; auto.
      * apply max_var_le.
      * eapply Pos.le_trans ; eauto.
        apply max_var_le.
    + apply Pos.max_case_strong;intros ; auto.
      eapply Pos.le_trans ; eauto.
    + apply Pos.max_case_strong;intros ; auto.
      eapply Pos.le_trans ; eauto.
Qed.

#[deprecated(since="9.1")]
  Lemma max_var_nformulae_correct_aux : forall l p o v,
      In (p,o) l -> In v (vars xH p) -> Pos.le v (fold_left F l 1)%positive.
  Proof.
  intros l p o v H H0.
  generalize 1%positive as acc.
  revert p o v H H0.
  induction l as [|a l IHl].
  - simpl. tauto.
  - simpl.
    intros p o v H H0 ?.
    destruct H ; subst.
    + unfold F at 2.
      simpl.
      apply max_var_correct in H0.
      apply max_var_nformulae_mono_aux.
      apply Pos.max_case_strong;intros ; auto.
      eapply Pos.le_trans ; eauto.
    + eapply IHl ; eauto.
  Qed.

#[deprecated(since="9.1")]
Lemma max_var_nformalae_correct : forall l p o v,
      In (p,o) l -> In v (vars xH p) -> Pos.le v (max_var_nformulae l)%positive.
Proof.
  intros l p o v.
  apply max_var_nformulae_correct_aux.
Qed.


#[deprecated(since="9.1")]
Fixpoint bdepth (pf : ZArithProof) : nat :=
match pf with
  | DoneProof  => O
  | RatProof _ p =>  S (bdepth p)
  | CutProof _  p =>   S  (bdepth p)
  | SplitProof _ p1 p2 => S (Nat.max (bdepth p1) (bdepth p2))
  | ExProof _ p   => S (bdepth p)
end.

#[deprecated(since="9.1")]
Lemma ltof_bdepth_split_l :
  forall p pf1 pf2,
         ltof ZArithProof bdepth pf1 (SplitProof p pf1 pf2).
Proof.
  intros.
  unfold ltof. simpl.
  rewrite Nat.lt_succ_r.
  apply Nat.le_max_l.
Qed.

#[deprecated(since="9.1")]
Lemma ltof_bdepth_split_r :
  forall p pf1 pf2,
         ltof ZArithProof bdepth pf2 (SplitProof p pf1 pf2).
Proof.
  intros.
  unfold ltof. simpl.
  rewrite Nat.lt_succ_r.
  apply Nat.le_max_r.
Qed.

#[deprecated(since="9.1")]
Lemma eq_true_iff_eq :
  forall b1 b2 : bool, (b1 = true <-> b2 = true) <-> b1 = b2.
Proof.
  intros b1 b2; destruct b1,b2 ; intuition congruence.
Qed.

#[deprecated(note="Use [prod positive nat]", since="9.0")]
Definition prod_pos_nat := prod positive nat.

#[deprecated(use=Z.to_N, since="9.0")]
<<<<<<< HEAD
Notation n_of_Z := Z.to_N (only parsing).

Require Ztac. (* deprecated since 9.0 *)
=======
Notation n_of_Z := Z.to_N (only parsing).
>>>>>>> 6e32b07d
<|MERGE_RESOLUTION|>--- conflicted
+++ resolved
@@ -1524,10 +1524,4 @@
 Definition prod_pos_nat := prod positive nat.
 
 #[deprecated(use=Z.to_N, since="9.0")]
-<<<<<<< HEAD
-Notation n_of_Z := Z.to_N (only parsing).
-
-Require Ztac. (* deprecated since 9.0 *)
-=======
-Notation n_of_Z := Z.to_N (only parsing).
->>>>>>> 6e32b07d
+Notation n_of_Z := Z.to_N (only parsing).