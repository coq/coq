\chapter[Extensions of \Gallina{}]{Extensions of \Gallina{}\label{Gallina-extension}\index{Gallina}}

{\gallina} is the kernel language of {\Coq}. We describe here extensions of
the Gallina's syntax.

\section{Record types
\comindex{Record}
\comindex{Inductive}
\comindex{CoInductive}
\label{Record}}

The \verb+Record+ construction is a macro allowing the definition of
records as is done in many programming languages.  Its syntax is
described on Figure~\ref{record-syntax}.  In fact, the \verb+Record+
macro is more general than the usual record types, since it allows
also for ``manifest'' expressions. In this sense, the \verb+Record+
construction allows defining ``signatures''.

\begin{figure}[h]
\begin{centerframe}
\begin{tabular}{lcl}
{\sentence} & ++= & {\record}\\
  & & \\
{\record} & ::= &
   {\recordkw} {\ident} \zeroone{\binders} \zeroone{{\tt :} {\sort}} \verb.:=. \\
&& ~~~~\zeroone{\ident}
       \verb!{! \zeroone{\nelist{\field}{;}} \verb!}! \verb:.:\\
  & & \\
{\recordkw} & ::= &
   {\tt Record} $|$ {\tt Inductive} $|$ {\tt CoInductive}\\
  & & \\
{\field} & ::= & {\name} \zeroone{\binders} : {\type} \zeroone{{\tt where} {\it notation}} \\
 & $|$ & {\name} \zeroone{\binders} {\typecstrtype} := {\term}\\
\end{tabular}
\end{centerframe}
\caption{Syntax for the definition of {\tt Record}}
\label{record-syntax}
\end{figure}

\noindent In the expression
\begin{quote}
{\tt Record {\ident} {\params} : {\sort} := {\ident$_0$} \{ \\
  {\ident$_1$} \binders$_1$ : {\term$_1$} ; ... ; \\
  {\ident$_n$} \binders$_n$ : {\term$_n$} \}.}
\end{quote}
\noindent the identifier {\ident} is the name of the defined record
and {\sort} is its type. The identifier {\ident$_0$} is the name of
its constructor. If {\ident$_0$} is omitted, the default name {\tt
Build\_{\ident}} is used.
If {\sort} is omitted, the default sort is {\Type}.
The identifiers {\ident$_1$}, \dots, {\ident$_n$} are the names of
fields and {\tt forall {\binders$_1$}, {\term$_1$}}, \dots,
{\tt forall {\binders$_n$}, {\term$_n$}}
their respective types. Remark that the type of {\ident$_i$} may
depend on the previous {\ident$_j$} (for $j<i$). Thus the order of the
fields is important. Finally, {\params} are the parameters of the
record.

More generally, a record may have explicitly defined (a.k.a.
manifest) fields. For instance, {\tt Record} {\ident} {\tt [}
{\params} {\tt ]} \texttt{:} {\sort} := \verb+{+ {\ident$_1$}
\texttt{:} {\type$_1$} \verb+;+ {\ident$_2$} \texttt{:=} {\term$_2$}
\verb+;+ {\ident$_3$} \texttt{:} {\type$_3$} \verb+}+ in which case
the correctness of {\type$_3$} may rely on the instance {\term$_2$} of
{\ident$_2$} and {\term$_2$} in turn may depend on {\ident$_1$}.


\Example
The set of rational numbers may be defined as:
\begin{coq_eval}
Reset Initial.
\end{coq_eval}
\begin{coq_example}
Record Rat : Set := mkRat
  {sign : bool;
   top : nat;
   bottom : nat;
   Rat_bottom_cond : 0 <> bottom;
   Rat_irred_cond :
    forall x y z:nat, (x * y) = top /\ (x * z) = bottom -> x = 1}.
\end{coq_example}

Remark here that the field \verb+Rat_bottom_cond+ depends
on the field \verb+bottom+ and \verb+Rat_irred_cond+ depends
on both \verb+top+ and \verb+bottom+.

Let us now see the work done by the {\tt Record} macro.  First the
macro generates a variant type definition with just one constructor:
\begin{quote}
{\tt Variant {\ident} {\params} : {\sort} := \\
  {\ident$_0$} ({\ident$_1$} : {\term$_1$}) ... ({\ident$_n$} : {\term$_n$}).}
\end{quote}
To build an object of type {\ident}, one should provide the
constructor {\ident$_0$} with $n$ terms filling the fields of
the record.

As an example, let us define the rational $1/2$:
\begin{coq_example*}
Theorem one_two_irred :
 forall x y z:nat, x * y = 1 /\ x * z = 2 -> x = 1.
Admitted.
\end{coq_example*}
\begin{coq_example}
Definition half := mkRat true 1 2 (O_S 1) one_two_irred.
\end{coq_example}
\begin{coq_example}
Check half.
\end{coq_example}

Alternatively, the following syntax allows creating objects by using named fields. The
fields do not have to be in any particular order, nor do they have to be all
present if the missing ones can be inferred or prompted for (see
Section~\ref{Program}).

\begin{coq_example}
Definition half' :=
  {| sign := true;
     Rat_bottom_cond := O_S 1;
     Rat_irred_cond := one_two_irred |}.
\end{coq_example}

This syntax can be disabled globally for printing by
\begin{quote}
{\tt Unset Printing Records.}
\optindex{Printing Records}
\end{quote}
For a given type, one can override this using either
\begin{quote}
{\tt Add Printing Record {\ident}.}
\end{quote}
to get record syntax or
\begin{quote}
{\tt Add Printing Constructor {\ident}.}
\end{quote}
to get constructor syntax.

This syntax can also be used for pattern matching.

\begin{coq_example}
Eval compute in (
  match half with
  | {| sign := true; top := n |} => n
  | _ => 0
  end).
\end{coq_example}

The macro generates also, when it is possible, the projection
functions for destructuring an object of type {\ident}.  These
projection functions are given the names of the corresponding
fields. If a field is named ``\verb=_='' then no projection is built
for it. In our example:

\begin{coq_example}
Eval compute in top half.
Eval compute in bottom half.
Eval compute in Rat_bottom_cond half.
\end{coq_example}

An alternative syntax for projections based on a dot notation is
available:

\begin{coq_example}
Eval compute in half.(top).
\end{coq_example}

It can be activated for printing with the command
\optindex{Printing Projections}
\begin{quote}
{\tt Set Printing Projections.}
\end{quote}

\begin{coq_example}
Set Printing Projections.
Check top half.
\end{coq_example}

The corresponding grammar rules are given in Figure~\ref{fig:projsyntax}.
When {\qualid} denotes a projection, the syntax {\tt
  {\term}.({\qualid})} is equivalent to {\qualid~\term}, the syntax
{\term}{\tt .(}{\qualid}~{\termarg}$_1$ {\ldots} {\termarg}$_n${\tt )} to
{\qualid~{\termarg}$_1$ {\ldots} {\termarg}$_n$~\term}, and the syntax
{\term}{\tt .(@}{\qualid}~{\term}$_1$~\ldots~{\term}$_n${\tt )} to
{@\qualid~{\term}$_1$ {\ldots} {\term}$_n$~\term}. In each case, {\term}
is the object projected and the other arguments are the parameters of
the inductive type.

\begin{figure}[t]
\begin{centerframe}
\begin{tabular}{lcl}
{\term} & ++= & {\term} {\tt .(} {\qualid} {\tt )}\\
 & $|$ & {\term} {\tt .(} {\qualid} \nelist{\termarg}{} {\tt )}\\
 & $|$ & {\term} {\tt .(} {@}{\qualid} \nelist{\term}{} {\tt )}
\end{tabular}
\end{centerframe}
\caption{Syntax for \texttt{Record} projections}
\label{fig:projsyntax}
\end{figure}

\begin{coq_eval}
Reset Initial.
\end{coq_eval}

\begin{Remarks}

\item Records defined with the {\tt Record} keyword are not allowed to be
recursive (references to the record's name in the type of its field
raises an  error). To define recursive records, one can use the {\tt
Inductive} and {\tt CoInductive} keywords, resulting in an inductive
or co-inductive record.
A \emph{caveat}, however, is that records
cannot appear in mutually inductive (or co-inductive) definitions.

\item Induction schemes are automatically generated for inductive records.
Automatic generation of induction schemes for non-recursive records
defined with the {\tt Record} keyword can be activated with the
{\tt Nonrecursive Elimination Schemes} option
(see~\ref{set-nonrecursive-elimination-schemes}).

\item {\tt Structure} is a synonym of the keyword {\tt Record}.

\end{Remarks}

\begin{Warnings}
\item {\tt {\ident$_i$} cannot be defined.}

  It can happen that the definition of a projection is impossible.
  This message is followed by an explanation of this impossibility.
  There may be three reasons:
   \begin{enumerate}
   \item The name {\ident$_i$} already exists in the environment (see
     Section~\ref{Axiom}).
   \item The body of {\ident$_i$} uses an incorrect elimination for
     {\ident} (see Sections~\ref{Fixpoint} and~\ref{Caseexpr}).
   \item The type of the projections {\ident$_i$} depends on previous
   projections which themselves could not be defined.
   \end{enumerate}  
\end{Warnings}     

\begin{ErrMsgs}

\item \errindex{Records declared with the keyword Record or Structure cannot be recursive.}

  The record name {\ident} appears in the type of its fields, but uses
  the keyword  {\tt Record}. Use  the keyword {\tt Inductive}  or {\tt
    CoInductive} instead.
\item \errindex{Cannot handle mutually (co)inductive records.}

  Records  cannot  be  defined  as  part  of  mutually  inductive  (or
  co-inductive) definitions,  whether with records only  or mixed with
  standard definitions.
\item During the definition of the one-constructor inductive
  definition, all the errors of inductive definitions, as described in
  Section~\ref{gal-Inductive-Definitions}, may also occur.

\end{ErrMsgs}

\SeeAlso Coercions and records in Section~\ref{Coercions-and-records}
of the chapter devoted to coercions.

<<<<<<< HEAD
\Rem {\tt Structure} is a synonym of the keyword {\tt Record}.

\Rem Creation of an object of record type can be done by calling {\ident$_0$}
and passing arguments in the correct order.

\begin{coq_example}
Record point := { x : nat; y : nat }.
Definition a := Build_point 5 3.
\end{coq_example}

\begin{figure}[t]
\begin{centerframe}
\begin{tabular}{lcl}
{\term} & ++= &
         \verb!{|! \zeroone{\nelist{\fielddef}{;}} \verb!|}! \\
  & & \\
{\fielddef} & ::= & {\name} \zeroone{\binders} := {\term} \\
\end{tabular}
\end{centerframe}
\caption{Syntax for constructing elements of a \texttt{Record} using named fields}
\label{fig:fieldsyntax}
\end{figure}

A syntax is available for creating objects by using named fields, as
shown on Figure~\ref{fig:fieldsyntax}. The
fields do not have to be in any particular order, nor do they have to be all
present if the missing ones can be inferred or prompted for (see
Section~\ref{Program}).

\begin{coq_example}
Definition b := {| x := 5; y := 3 |}.
Definition c := {| y := 3; x := 5 |}.
\end{coq_example}

This syntax can be disabled globally for printing by
\begin{quote}
{\tt Unset Printing Records.}
\optindex{Printing Records}
\end{quote}
For a given type, one can override this using either
\begin{quote}
{\tt Add Printing Record {\ident}.}
\end{quote}
to get record syntax or
\begin{quote}
{\tt Add Printing Constructor {\ident}.}
\end{quote}
to get constructor syntax.

This syntax can also be used for pattern matching.

\begin{coq_example}
Eval compute in (
  match b with
  | {| y := S n |} => n
  | _ => 0
  end).
\end{coq_example}

\begin{coq_eval}
Reset Initial.
\end{coq_eval}

\Rem A syntax for projections based on a dot notation is
available. The command to activate it is
\optindex{Printing Projections}
\begin{quote}
{\tt Set Printing Projections.}
\end{quote}

\begin{figure}[t]
\begin{centerframe}
\begin{tabular}{lcl}
{\term} & ++= & {\term} {\tt .(} {\qualid} {\tt )}\\
 & $|$ & {\term} {\tt .(} {\qualid} \nelist{\termarg}{} {\tt )}\\
 & $|$ & {\term} {\tt .(} {@}{\qualid} \nelist{\term}{} {\tt )}
\end{tabular}
\end{centerframe}
\caption{Syntax for \texttt{Record} projections}
\label{fig:projsyntax}
\end{figure}

The corresponding grammar rules are given Figure~\ref{fig:projsyntax}.
When {\qualid} denotes a projection, the syntax {\tt
  {\term}.({\qualid})} is equivalent to {\qualid~\term}, the syntax
{\term}{\tt .(}{\qualid}~{\termarg}$_1$ {\ldots} {\termarg}$_n${\tt )} to
{\qualid~{\termarg}$_1$ {\ldots} {\termarg}$_n$~\term}, and the syntax
{\term}{\tt .(@}{\qualid}~{\term}$_1$~\ldots~{\term}$_n${\tt )} to
{@\qualid~{\term}$_1$ {\ldots} {\term}$_n$~\term}. In each case, {\term}
is the object projected and the other arguments are the parameters of
the inductive type.

To deactivate the printing of projections, use 
{\tt Unset Printing Projections}.

=======
>>>>>>> e0ad7ac1
\subsection{Primitive Projections}
\optindex{Primitive Projections}
\optindex{Printing Primitive Projection Parameters}
\optindex{Printing Primitive Projection Compatibility}
\index{Primitive projections}
\label{prim-proj}

The option {\tt Set Primitive Projections} turns on the use of primitive
projections when defining subsequent records. Primitive projections
extended the Calculus of Inductive Constructions with a new binary term
constructor {\tt r.(p)} representing a primitive projection p applied to
a record object {\tt r} (i.e., primitive projections are always
applied). Even if the record type has parameters, these do not appear at
applications of the projection, considerably reducing the sizes of terms
when manipulating parameterized records and typechecking time. On the
user level, primitive projections are a transparent replacement
for the usual defined ones.

  % - r.(p) and (p r) elaborate to native projection application, and
  %   the parameters cannot be mentioned. The following arguments are
  %   parsed according to the remaining implicit arguments declared for the
  %   projection (i.e. the implicit arguments after the record type
  %   argument). In dot notation, the record type argument is considered
  %   explicit no matter what its implicit status is.
  % - r.(@p params) and @p args are parsed as regular applications of the
  %   projection with explicit parameters.
  % - [simpl p] is forbidden, but [simpl @p] will simplify both the projection
  %   and its explicit [@p] version.
  % - [unfold p] has no effect on projection applications unless it is applied
  %   to a constructor. If the explicit version appears it reduces to the
  %   projection application.
  % - [pattern x at n], [rewrite x at n] and in general abstraction and selection
  %   of occurrences may fail due to the disappearance of parameters.

The internally omitted parameters can be reconstructed at printing time
even though they are absent in the actual AST manipulated by the kernel. This
can be obtained by setting the {\tt Printing Primitive Projection Parameters}
flag. Another compatibility printing can be activated thanks to the
{\tt Printing Primitive Projection Compatibility} option which governs the
printing of pattern-matching over primitive records.

\section{Variants and extensions of {\mbox{\tt match}}
\label{Extensions-of-match}
\index{match@{\tt match\ldots with\ldots end}}}

\subsection{Multiple and nested pattern-matching
\index{ML-like patterns}
\label{Mult-match}}

The basic version of \verb+match+ allows pattern-matching on simple
patterns. As an extension, multiple nested patterns or disjunction of
patterns are allowed, as in ML-like languages.

The extension just acts as a macro that is expanded during parsing
into a sequence of {\tt match} on simple patterns. Especially, a
construction defined using the extended {\tt match} is generally
printed under its expanded form (see~\texttt{Set Printing Matching} in
section~\ref{SetPrintingMatching}).

\SeeAlso Chapter~\ref{Mult-match-full}.

\subsection{Pattern-matching on boolean values: the {\tt if} expression
\label{if-then-else}
\index{if@{\tt if ... then ... else}}}

For inductive types with exactly two constructors and for
pattern-matchings expressions which do not depend on the arguments of
the constructors, it is possible to use a {\tt if ... then ... else}
notation. For instance, the definition

\begin{coq_example}
Definition not (b:bool) :=
  match b with
  | true => false
  | false => true
  end.
\end{coq_example}

\noindent can be alternatively written

\begin{coq_eval}
Reset not.
\end{coq_eval}
\begin{coq_example}
Definition not (b:bool) := if b then false else true.
\end{coq_example}

More generally, for an inductive type with constructors {\tt C$_1$}
and {\tt C$_2$}, we have the following equivalence

\smallskip

{\tt if {\term} \zeroone{\ifitem} then {\term}$_1$ else {\term}$_2$} $\equiv$
\begin{tabular}[c]{l}
{\tt match {\term} \zeroone{\ifitem} with}\\
{\tt \verb!|! C$_1$ \_ {\ldots} \_ \verb!=>! {\term}$_1$} \\
{\tt \verb!|! C$_2$ \_ {\ldots} \_ \verb!=>! {\term}$_2$} \\
{\tt end}
\end{tabular}

Here is an example.

\begin{coq_example}
Check (fun x (H:{x=0}+{x<>0}) =>
  match H with
  | left _ => true
  | right _ => false
  end).
\end{coq_example}

Notice that the printing uses the {\tt if} syntax because {\tt sumbool} is
declared as such (see Section~\ref{printing-options}).

\subsection{Irrefutable patterns: the destructuring {\tt let} variants 
\index{let in@{\tt let ... in}}
\label{Letin}}

Pattern-matching on terms inhabiting inductive type having only one
constructor can be alternatively written using {\tt let ... in ...}
constructions. There are two variants of them.

\subsubsection{First destructuring {\tt let} syntax}
The expression {\tt let
(}~{\ident$_1$},\ldots,{\ident$_n$}~{\tt ) :=}~{\term$_0$}~{\tt
in}~{\term$_1$} performs case analysis on a {\term$_0$} which must be in
an inductive type with one constructor having itself $n$ arguments. Variables
{\ident$_1$}\ldots{\ident$_n$} are bound to the $n$ arguments of the
constructor in expression {\term$_1$}. For instance, the definition

\begin{coq_example}
Definition fst (A B:Set) (H:A * B) := match H with
                                      | pair x y => x
                                      end.
\end{coq_example}

can be alternatively written 

\begin{coq_eval}
Reset fst.
\end{coq_eval}
\begin{coq_example}
Definition fst (A B:Set) (p:A * B) := let (x, _) := p in x.
\end{coq_example}
Notice that reduction is different from regular {\tt let ... in ...}
construction since it happens only if {\term$_0$} is in constructor
form. Otherwise, the reduction is blocked.

The pretty-printing of a definition by matching on a
irrefutable pattern can either be done using {\tt match} or the {\tt
let} construction (see Section~\ref{printing-options}).

If {\term} inhabits an inductive type with one constructor {\tt C},
we have an equivalence between

{\tt let ({\ident}$_1$,\ldots,{\ident}$_n$) \zeroone{\ifitem} := {\term} in {\term}'}

\noindent and

{\tt match {\term} \zeroone{\ifitem} with C {\ident}$_1$ {\ldots} {\ident}$_n$ \verb!=>! {\term}' end}


\subsubsection{Second destructuring {\tt let} syntax\index{let '... in@\texttt{let '... in}}}

Another destructuring {\tt let} syntax is available for inductive types with
one constructor by giving an arbitrary pattern instead of just a tuple
for all the arguments. For example, the preceding example can be written:
\begin{coq_eval}
Reset fst.
\end{coq_eval}
\begin{coq_example}
Definition fst (A B:Set) (p:A*B) := let 'pair x _ := p in x.
\end{coq_example}

This is useful to match deeper inside tuples and also to use notations
for the pattern, as the syntax {\tt let 'p := t in b} allows arbitrary
patterns to do the deconstruction. For example:

\begin{coq_example}
Definition deep_tuple (A:Set) (x:(A*A)*(A*A)) : A*A*A*A :=
  let '((a,b), (c, d)) := x in (a,b,c,d).
Notation " x 'With' p " := (exist _ x p) (at level 20).
Definition proj1_sig' (A:Set) (P:A->Prop) (t:{ x:A | P x }) : A :=
  let 'x With p := t in x.
\end{coq_example}

When printing definitions which are written using this construct it
takes precedence over {\tt let} printing directives for the datatype
under consideration (see Section~\ref{printing-options}).

\subsection{Controlling pretty-printing of {\tt match} expressions
\label{printing-options}}

The following commands give some control over the pretty-printing of
{\tt match} expressions.

\subsubsection{Printing nested patterns
\label{SetPrintingMatching}
\optindex{Printing Matching}}

The Calculus of Inductive Constructions knows pattern-matching only
over simple patterns. It is however convenient to re-factorize nested
pattern-matching into a single pattern-matching over a nested pattern.
{\Coq}'s printer try to do such limited re-factorization.

\begin{quote}
{\tt Set Printing Matching.}
\end{quote}
This tells {\Coq} to try to use nested patterns. This is the default
behavior.

\begin{quote}
{\tt Unset Printing Matching.}
\end{quote}
This tells {\Coq} to print only simple pattern-matching problems in
the same way as the {\Coq} kernel handles them.

\begin{quote}
{\tt Test Printing Matching.}
\end{quote}
This tells if the printing matching mode is on or off. The default is
on.

\subsubsection{Printing of wildcard pattern
\optindex{Printing Wildcard}}

Some variables in a pattern may not occur in the right-hand side of
the pattern-matching clause.  There are options to control the
display of these variables.

\begin{quote}
{\tt Set Printing Wildcard.}
\end{quote}
The variables having no occurrences in the right-hand side of the
pattern-matching clause are just printed using the wildcard symbol
``{\tt \_}''.

\begin{quote}
{\tt Unset Printing Wildcard.}
\end{quote}
The variables, even useless, are printed using their usual name. But some
non dependent variables have no name. These ones are still printed
using a ``{\tt \_}''.

\begin{quote}
{\tt Test Printing Wildcard.}
\end{quote}
This tells if the wildcard printing mode is on or off. The default is
to print wildcard for useless variables.

\subsubsection{Printing of the elimination predicate
\optindex{Printing Synth}}

In most of the cases, the type of the result of a matched term is
mechanically synthesizable. Especially, if the result type does not
depend of the matched term.

\begin{quote}
{\tt Set Printing Synth.}
\end{quote}
The result type is not printed when {\Coq} knows that it can
re-synthesize it.

\begin{quote}
{\tt Unset Printing Synth.}
\end{quote}
This forces the result type to be always printed.

\begin{quote}
{\tt Test Printing Synth.}
\end{quote}
This tells if the non-printing of synthesizable types is on or off.
The default is to not print synthesizable types.

\subsubsection{Printing matching on irrefutable pattern
\label{AddPrintingLet}
\comindex{Add Printing Let {\ident}}
\comindex{Remove Printing Let {\ident}}
\comindex{Test Printing Let for {\ident}}
\comindex{Print Table Printing Let}}

If an inductive type has just one constructor,
pattern-matching can be written using the first destructuring let syntax.

\begin{quote}
{\tt Add Printing Let {\ident}.}
\end{quote}
This adds {\ident} to the list of inductive types for which
pattern-matching is written using a {\tt let} expression.

\begin{quote}
{\tt Remove Printing Let {\ident}.}
\end{quote}
This removes {\ident} from this list. Note that removing an inductive
type from this list has an impact only for pattern-matching written using
\texttt{match}. Pattern-matching explicitly written using a destructuring
let are not impacted.

\begin{quote}
{\tt Test Printing Let for {\ident}.}
\end{quote}
This tells if {\ident} belongs to the list.

\begin{quote}
{\tt Print Table Printing Let.}
\end{quote}
This prints the list of inductive types for which pattern-matching is
written using a {\tt let} expression.

The list of inductive types for which pattern-matching is written
using a {\tt let} expression is managed synchronously. This means that
it is sensible to the command {\tt Reset}.

\subsubsection{Printing matching on booleans
\comindex{Add Printing If {\ident}}
\comindex{Remove Printing If {\ident}}
\comindex{Test Printing If for {\ident}}
\comindex{Print Table Printing If}}

If an inductive type is isomorphic to the boolean type,
pattern-matching can be written using {\tt if} ... {\tt then} ... {\tt
  else} ...

\begin{quote}
{\tt Add Printing If {\ident}.}
\end{quote}
This adds {\ident} to the list of inductive types for which
pattern-matching is written using an {\tt if} expression.

\begin{quote}
{\tt Remove Printing If {\ident}.}
\end{quote}
This removes {\ident} from this list.

\begin{quote}
{\tt Test Printing If for {\ident}.}
\end{quote}
This tells if {\ident} belongs to the list.

\begin{quote}
{\tt Print Table Printing If.}
\end{quote}
This prints the list of inductive types for which pattern-matching is
written using an {\tt if} expression.

The list of inductive types for which pattern-matching is written
using an {\tt if} expression is managed synchronously. This means that
it is sensible to the command {\tt Reset}.

\subsubsection{Example}

This example emphasizes what the printing options offer.

\begin{coq_example}
Definition snd (A B:Set) (H:A * B) := match H with
                                      | pair x y => y
                                      end.
Test Printing Let for prod.
Print snd.
Remove Printing Let prod.
Unset Printing Synth.
Unset Printing Wildcard.
Print snd.
\end{coq_example}
\begin{coq_eval}
Reset Initial.
\end{coq_eval}

\subsection{Printing \mbox{\tt match} templates}

The {\tt Show Match} vernacular command prints a {\tt match} template for
a given type. See Section~\ref{Show}.

% \subsection{Still not dead old notations}

% The following variant of {\tt match} is inherited from older version
% of {\Coq}. 

% \medskip
% \begin{tabular}{lcl}
% {\term} & ::= & {\annotation} {\tt Match} {\term} {\tt with} {\terms} {\tt end}\\
% \end{tabular}
% \medskip

% This syntax is a macro generating a combination of {\tt match} with {\tt
% Fix} implementing a combinator for primitive recursion equivalent to
% the {\tt Match} construction of \Coq\ V5.8. It is provided only for
% sake of compatibility with \Coq\ V5.8. It is recommended to avoid it.
% (see Section~\ref{Matchexpr}).

% There is also a notation \texttt{Case} that is the
% ancestor of \texttt{match}. Again, it is still in the code for
% compatibility with old versions but the user should not use it.

% Explained in RefMan-gal.tex
%% \section{Forced type}

%% In some cases, one may wish to assign a particular type to a term. The
%% syntax to force the type of a term is the following:

%% \medskip
%% \begin{tabular}{lcl}
%% {\term} & ++= & {\term} {\tt :} {\term}\\
%% \end{tabular}
%% \medskip

%% It forces the first term to be of type the second term. The
%% type must be compatible with
%% the term. More precisely it must be either a type convertible to
%% the automatically inferred type (see Chapter~\ref{Cic}) or a type
%% coercible to it, (see \ref{Coercions}). When the type of a
%% whole expression is forced, it is usually not necessary to give the types of
%% the variables involved in the term.

%% Example:

%% \begin{coq_example}
%% Definition ID := forall X:Set, X -> X.
%% Definition id := (fun X x => x):ID.
%% Check id.
%% \end{coq_example}

\section{Advanced recursive functions}

The following \emph{experimental} command is available
when the {\tt FunInd} library has been loaded via {\tt Require Import FunInd}:
\begin{center}
   \texttt{Function {\ident} {\binder$_1$}\ldots{\binder$_n$}
     \{decrease\_annot\} : type$_0$ := \term$_0$}
   \comindex{Function}
   \label{Function}
\end{center}
This command can be seen as a generalization of {\tt Fixpoint}.  It is actually
a wrapper for several ways of defining a function \emph{and other useful
  related objects}, namely: an induction principle that reflects the
recursive structure of the function (see \ref{FunInduction}), and its
fixpoint equality.
 The meaning of this
declaration is to define a function {\it ident}, similarly to {\tt
  Fixpoint}. Like in {\tt Fixpoint}, the decreasing argument must be
given (unless the function is not recursive), but it must not
necessary be \emph{structurally} decreasing. The point of the {\tt
  \{\}} annotation is to name the decreasing argument \emph{and} to
describe which kind of decreasing criteria must be used to ensure
termination of recursive calls.

The {\tt Function} construction enjoys also the {\tt with} extension
to define mutually recursive definitions. However, this feature does
not work for non structural recursive functions. % VRAI??

See the documentation of {\tt functional induction}
(see Section~\ref{FunInduction}) and {\tt Functional Scheme}
(see Section~\ref{FunScheme} and \ref{FunScheme-examples}) for how to use the
induction principle to easily reason about the function.

\noindent {\bf Remark: } To obtain the right principle, it is better
to put rigid parameters of the function as first arguments. For
example it is better to define plus like this:

\begin{coq_example*}
Function plus (m n : nat) {struct n} : nat :=
  match n with
  | 0 => m
  | S p => S (plus m p)
  end.
\end{coq_example*}
\noindent than like this:
\begin{coq_eval}
Reset plus.
\end{coq_eval}
\begin{coq_example*}
Function plus (n m : nat) {struct n} : nat :=
  match n with
  | 0 => m
  | S p => S (plus p m)
  end.
\end{coq_example*}

\paragraph[Limitations]{Limitations\label{sec:Function-limitations}}
\term$_0$ must be build as a \emph{pure pattern-matching tree}
(\texttt{match...with}) with applications only \emph{at the end} of
each branch.  

Function does not support partial application of the function being defined. Thus, the following example cannot be accepted due to the presence of partial application of \ident{wrong} into the body of \ident{wrong}~:
\begin{coq_eval}
Require List.
\end{coq_eval}
\begin{coq_example*}
Fail Function wrong (C:nat) : nat :=
  List.hd 0 (List.map wrong (C::nil)).
\end{coq_example*}

For now dependent cases are not treated for non structurally terminating functions.



\begin{ErrMsgs}
\item \errindex{The recursive argument must be specified}
\item \errindex{No argument name \ident}
\item \errindex{Cannot use mutual definition with well-founded
    recursion or measure}

\item \errindex{Cannot define graph for \ident\dots} (warning)

  The generation of the graph relation \texttt{(R\_\ident)} used to
  compute the induction scheme of \ident\ raised a typing error. Only
  the ident is defined, the induction scheme will not be generated.

  This error happens generally when:

  \begin{itemize}
  \item the definition uses pattern matching on dependent types, which
    \texttt{Function} cannot deal with yet.
  \item the definition is not a \emph{pattern-matching tree} as
    explained above.
  \end{itemize}

\item \errindex{Cannot define principle(s) for \ident\dots} (warning)

  The generation of the graph relation \texttt{(R\_\ident)} succeeded
  but the induction principle could not be built. Only the ident is
  defined. Please report.

\item \errindex{Cannot build functional inversion principle} (warning)

  \texttt{functional inversion} will not be available for the
  function.
\end{ErrMsgs}


\SeeAlso{\ref{FunScheme}, \ref{FunScheme-examples}, \ref{FunInduction}}

Depending on the {\tt \{$\ldots$\}} annotation, different definition
mechanisms are used by {\tt Function}. More precise description
given below.

\begin{Variants}
\item \texttt{ Function {\ident} {\binder$_1$}\ldots{\binder$_n$}
    : type$_0$ := \term$_0$}

  Defines the not recursive function \ident\ as if declared with
  \texttt{Definition}.  Moreover the following are defined:

  \begin{itemize}
  \item {\tt\ident\_rect}, {\tt\ident\_rec} and {\tt\ident\_ind},
    which reflect the pattern matching structure of \term$_0$ (see the
    documentation of {\tt Inductive} \ref{Inductive});
  \item The inductive \texttt{R\_\ident} corresponding to the graph of
    \ident\ (silently);
  \item \texttt{\ident\_complete} and \texttt{\ident\_correct} which are
    inversion information linking the function and its graph.
  \end{itemize}
\item \texttt{Function {\ident} {\binder$_1$}\ldots{\binder$_n$}
    {\tt \{}{\tt struct} \ident$_0${\tt\}} : type$_0$ := \term$_0$}
  
  Defines the structural recursive function \ident\ as if declared
  with \texttt{Fixpoint}.  Moreover the following are defined:

  \begin{itemize}
  \item The same objects as above;
  \item The fixpoint equation of \ident: \texttt{\ident\_equation}.
  \end{itemize}
  
\item \texttt{Function {\ident} {\binder$_1$}\ldots{\binder$_n$} {\tt
      \{}{\tt measure \term$_1$} \ident$_0${\tt\}} : type$_0$ :=
    \term$_0$}
\item \texttt{Function {\ident} {\binder$_1$}\ldots{\binder$_n$}
 {\tt \{}{\tt wf \term$_1$} \ident$_0${\tt\}} : type$_0$ := \term$_0$}

Defines a recursive function by well founded recursion. \textbf{The
module \texttt{Recdef} of the standard library must be loaded for this
feature}. The {\tt \{\}} annotation is mandatory and must be one of
the following:
\begin{itemize}
\item {\tt \{measure} \term$_1$ \ident$_0${\tt\}} with \ident$_0$
      being the decreasing argument and \term$_1$ being a function
      from type of \ident$_0$ to \texttt{nat} for which value on the
      decreasing argument decreases (for the {\tt lt} order on {\tt
      nat}) at each recursive call of \term$_0$, parameters of the
      function are bound in  \term$_0$;
\item {\tt \{wf} \term$_1$ \ident$_0${\tt\}} with \ident$_0$ being
      the decreasing argument and \term$_1$ an ordering relation on
      the type of \ident$_0$ (i.e. of type T$_{\ident_0}$
      $\to$ T$_{\ident_0}$ $\to$ {\tt Prop}) for which
      the decreasing argument decreases at each recursive call of
      \term$_0$. The order must be well founded. parameters of the
      function are bound in  \term$_0$.
\end{itemize} 

Depending on the annotation, the user is left with some proof
obligations that will be used to define the function. These proofs
are: proofs that each recursive call is actually decreasing with
respect to the given criteria, and (if the criteria is \texttt{wf}) a
proof that the ordering relation is well founded.

%Completer sur measure et wf

Once proof obligations are discharged, the following objects are
defined:

\begin{itemize}
\item The same objects as with the \texttt{struct};
\item The lemma \texttt{\ident\_tcc} which collects all proof
  obligations in one property;
\item The lemmas \texttt{\ident\_terminate} and \texttt{\ident\_F}
  which is needed to be inlined during extraction of \ident.
\end{itemize}



%Complete!!
The way this recursive function is defined is the subject of several
papers by Yves Bertot and Antonia Balaa on the one hand, and Gilles Barthe,
Julien Forest, David Pichardie, and Vlad Rusu on the other hand.

%Exemples ok ici

\bigskip

\noindent {\bf Remark: } Proof obligations are presented as several
subgoals belonging to a Lemma {\ident}{\tt\_tcc}. % These subgoals are independent which means that in order to
% abort them you will have to abort each separately.



%The decreasing argument cannot be dependent of another??

%Exemples faux ici
\end{Variants}


\section{Section mechanism
\index{Sections}
\label{Section}}

The sectioning mechanism can be used to to organize a proof in
structured sections. Then local declarations become available (see
Section~\ref{Basic-definitions}).

\subsection{\tt Section {\ident}\comindex{Section}}

This command is used to open a section named {\ident}.

%% Discontinued ?
%% \begin{Variants}
%% \comindex{Chapter}
%% \item{\tt Chapter {\ident}}\\
%%         Same as {\tt Section {\ident}}
%% \end{Variants}

\subsection{\tt End {\ident}
\comindex{End}}

This command closes the section named {\ident}. After closing of the
section, the local declarations (variables and local definitions) get
{\em discharged}, meaning that they stop being visible and that all
global objects defined in the section are generalized with respect to
the variables and local definitions they each depended on in the
section.


Here is an example :
\begin{coq_example}
Section s1.
Variables x y : nat.
Let y' := y.
Definition x' := S x.
Definition x'' := x' + y'.
Print x'.
End s1.
Print x'.
Print x''.
\end{coq_example}
Notice the difference between the value of {\tt x'} and {\tt x''}
inside section {\tt s1} and outside.

\begin{ErrMsgs}
\item \errindex{This is not the last opened section}
\end{ErrMsgs}

\begin{Remarks}
\item Most commands, like {\tt Hint}, {\tt Notation}, option management, ...
which appear inside a section are canceled when the
section is closed.
% see Section~\ref{LongNames}
%\item Usually all identifiers must be distinct. 
%However, a name already used in a closed section (see \ref{Section})
%can be reused. In this case, the old name is no longer accessible.

% Obsolète
%\item A module implicitly open a section. Be careful not to name a
%module with an identifier already used in the module (see \ref{compiled}).
\end{Remarks}

\input{RefMan-mod.v}

\section{Libraries and qualified names}

\subsection{Names of libraries
\label{Libraries}
\index{Libraries}}

The theories developed in {\Coq} are stored in {\em library files}
which are hierarchically classified into {\em libraries} and {\em
  sublibraries}. To express this hierarchy, library names are
represented by qualified identifiers {\qualid}, i.e. as list of
identifiers separated by dots (see Section~\ref{qualid}). For
instance, the library file {\tt Mult} of the standard {\Coq} library
{\tt Arith} is named {\tt Coq.Arith.Mult}. The identifier that starts
the name of a library is called a {\em library root}.  All library
files of the standard library of {\Coq} have the reserved root {\tt Coq}
but library file names based on other roots can be obtained by using
{\Coq} commands ({\tt coqc}, {\tt coqtop}, {\tt coqdep}, \dots) options
{\tt -Q} or {\tt -R} (see Section~\ref{coqoptions}). Also, when an
interactive {\Coq} session starts, a library of root {\tt Top} is
started, unless option {\tt -top} is set (see
Section~\ref{coqoptions}).

\subsection{Qualified names
\label{LongNames}
\index{Qualified identifiers}
\index{Absolute names}}

Library files are modules which possibly contain submodules which
eventually contain constructions (axioms, parameters, definitions,
lemmas, theorems, remarks or facts). The {\em absolute name}, or {\em
full name}, of a construction in some library file is a qualified
identifier starting with the logical name of the library file,
followed by the sequence of submodules names encapsulating the
construction and ended by the proper name of the construction.
Typically, the absolute name {\tt Coq.Init.Logic.eq} denotes Leibniz'
equality defined in the module {\tt Logic} in the sublibrary {\tt
Init} of the standard library of \Coq.

The proper name that ends the name of a construction is the {\it short
name} (or sometimes {\it base name}) of the construction (for
instance, the short name of {\tt Coq.Init.Logic.eq} is {\tt eq}). Any
partial suffix of the absolute name is a {\em partially qualified name}
(e.g. {\tt Logic.eq} is a partially qualified name for {\tt
Coq.Init.Logic.eq}).  Especially, the short name of a construction is
its shortest partially qualified name.

{\Coq} does not accept two constructions (definition, theorem, ...)
with the same absolute name but different constructions can have the
same short name (or even same partially qualified names as soon as the
full names are different).

Notice that the notion of absolute, partially qualified and
short names also applies to library file names.

\paragraph{Visibility}

{\Coq} maintains a table called {\it name table} which maps partially
qualified names of constructions to absolute names. This table is
updated by the commands {\tt Require} (see \ref{Require}), {\tt
Import} and {\tt Export} (see \ref{Import}) and also each time a new
declaration is added to the context. An absolute name is called {\it
visible} from a given short or partially qualified name when this
latter name is enough to denote it. This means that the short or
partially qualified name is mapped to the absolute name in {\Coq} name
table. Definitions flagged as {\tt Local} are only accessible with their
fully qualified name (see \ref{Definition}).

It may happen that a visible name is hidden by the short name or a
qualified name of another construction. In this case, the name that
has been hidden must be referred to using one more level of
qualification. To ensure that a construction always remains
accessible, absolute names can never be hidden.

Examples:
\begin{coq_eval}
Reset Initial.
\end{coq_eval}
\begin{coq_example}
Check 0.
Definition nat := bool.
Check 0.
Check Datatypes.nat.
Locate nat.
\end{coq_example}

\SeeAlso Command {\tt Locate} in Section~\ref{Locate} and {\tt Locate
Library} in Section~\ref{Locate Library}.

\subsection{Libraries and filesystem\label{loadpath}\index{Loadpath}
\index{Physical paths} \index{Logical paths}}

Please note that the questions described here have been subject to
redesign in Coq v8.5. Former versions of Coq use the same terminology
to describe slightly different things.

Compiled files (\texttt{.vo} and \texttt{.vio}) store sub-libraries. In
order to refer to them inside {\Coq}, a translation from file-system
names to {\Coq} names is needed. In this translation, names in the
file system are called {\em physical} paths while {\Coq} names are
contrastingly called {\em logical} names.

A logical prefix {\tt Lib} can be associated to a physical path
\textrm{\textsl{path}} using the command line option {\tt -Q}
\textrm{\textsl{path}} {\tt Lib}. All subfolders of {\textsl{path}} are
recursively associated to the logical path {\tt Lib} extended with the
corresponding suffix coming from the physical path. For instance, the
folder {\tt path/fOO/Bar} maps to {\tt Lib.fOO.Bar}. Subdirectories
corresponding to invalid {\Coq} identifiers are skipped, and, by
convention, subdirectories named {\tt CVS} or {\tt \_darcs} are
skipped too.

Thanks to this mechanism, {\texttt{.vo}} files are made available through the
logical name of the folder they are in, extended with their own basename. For
example, the name associated to the file {\tt path/fOO/Bar/File.vo} is
{\tt Lib.fOO.Bar.File}. The same caveat applies for invalid identifiers.
When compiling a source file, the {\texttt{.vo}} file stores its logical name,
so that an error is issued if it is loaded with the wrong loadpath afterwards.

Some folders have a special status and are automatically put in the path.
{\Coq} commands associate automatically a logical path to files
in the repository trees rooted at the directory from where the command
is launched, \textit{coqlib}\texttt{/user-contrib/}, the directories
listed in the \verb:$COQPATH:, \verb:${XDG_DATA_HOME}/coq/: and
\verb:${XDG_DATA_DIRS}/coq/: environment variables (see
\url{http://standards.freedesktop.org/basedir-spec/basedir-spec-latest.html})
with the same physical-to-logical translation and with an empty logical prefix.

The command line option \texttt{-R} is a variant of \texttt{-Q} which has the
strictly same behavior regarding loadpaths, but which also makes the
corresponding \texttt{.vo} files available through their short names in a
way not unlike the {\tt Import} command (see~{\ref{Import}}). For instance,
\texttt{-R} \textrm{\textsl{path}} \texttt{Lib} associates to the file
\texttt{path/fOO/Bar/File.vo} the logical name \texttt{Lib.fOO.Bar.File}, but
allows this file to be accessed through the short names \texttt{fOO.Bar.File},
\texttt{Bar.File} and \texttt{File}. If several files with identical base name
are present in different subdirectories of a recursive loadpath, which of
these files is found first may be system-dependent and explicit
qualification is recommended. The {\tt From} argument of the {\tt Require}
command can be used to bypass the implicit shortening by providing an absolute
root to the required file (see~\ref{Require}).

There also exists another independent loadpath mechanism attached to {\ocaml}
object files (\texttt{.cmo} or \texttt{.cmxs}) rather than {\Coq} object files
as described above. The {\ocaml} loadpath is managed using the option
\texttt{-I path} (in the {\ocaml} world, there is neither a notion of logical
name prefix nor a way to access files in subdirectories of \texttt{path}).
See the command \texttt{Declare ML Module} in Section~\ref{compiled} to
understand the need of the {\ocaml} loadpath.

See Section~\ref{coqoptions} for a more general view over the {\Coq}
command line options.

%% \paragraph{The special case of remarks and facts}
%% 
%% In contrast with definitions, lemmas, theorems, axioms and parameters,
%% the absolute name of remarks includes the segment of sections in which
%% it is defined. Concretely, if a remark {\tt R} is defined in
%% subsection {\tt S2} of section {\tt S1} in module {\tt M}, then its
%% absolute name is {\tt M.S1.S2.R}. The same for facts, except that the
%% name of the innermost section is dropped from the full name. Then, if
%% a fact {\tt F} is defined in subsection {\tt S2} of section {\tt S1}
%% in module {\tt M}, then its absolute name is {\tt M.S1.F}.

\section{Implicit arguments
\index{Implicit arguments}
\label{Implicit Arguments}}

An implicit argument of a function is an argument which can be
inferred from contextual knowledge. There are different kinds of
implicit arguments that can be considered implicit in different
ways. There are also various commands to control the setting or the
inference of implicit arguments.

\subsection{The different kinds of implicit arguments}

\subsubsection{Implicit arguments inferable from the knowledge of other 
arguments of a function}

The first kind of implicit arguments covers the arguments that are
inferable from the knowledge of the type of other arguments of the
function, or of the type of the surrounding context of the
application.  Especially, such implicit arguments correspond to 
parameters dependent in the type of the function. Typical implicit
arguments are the type arguments in polymorphic functions.  
There are several kinds of such implicit arguments.

\paragraph{Strict Implicit Arguments.} 
An implicit argument can be either strict or non strict. An implicit
argument is said {\em strict} if, whatever the other arguments of the
function are, it is still inferable from the type of some other
argument. Technically, an implicit argument is strict if it
corresponds to a parameter which is not applied to a variable which
itself is another parameter of the function (since this parameter
may erase its arguments), not in the body of a {\tt match}, and not
itself applied or matched against patterns (since the original
form of the argument can be lost by reduction).

For instance, the first argument of
\begin{quote}
\verb|cons: forall A:Set, A -> list A -> list A|
\end{quote}
in module {\tt List.v} is strict because {\tt list} is an inductive
type and {\tt A} will always be inferable from the type {\tt
list A} of the third argument of {\tt cons}.
On the contrary, the second argument of a term of type 
\begin{quote}
\verb|forall P:nat->Prop, forall n:nat, P n -> ex nat P|
\end{quote}
is implicit but not strict, since it can only be inferred from the
type {\tt P n} of the third argument and if {\tt P} is, e.g., {\tt
fun \_ => True}, it reduces to an expression where {\tt n} does not
occur any longer. The first argument {\tt P} is implicit but not
strict either because it can only be inferred from {\tt P n} and {\tt
P} is not canonically inferable from an arbitrary {\tt n} and the
normal form of {\tt P n} (consider e.g. that {\tt n} is {\tt 0} and
the third argument has type {\tt True}, then any {\tt P} of the form
{\tt fun n => match n with 0 => True | \_ => \mbox{\em anything} end} would
be a solution of the inference problem).

\paragraph{Contextual Implicit Arguments.} 
An implicit argument can be {\em contextual} or not. An implicit
argument is said {\em contextual} if it can be inferred only from the
knowledge of the type of the context of the current expression. For
instance, the only argument of
\begin{quote}
\verb|nil : forall A:Set, list A|
\end{quote}
is contextual. Similarly, both arguments of a term of type
\begin{quote}
\verb|forall P:nat->Prop, forall n:nat, P n \/ n = 0|
\end{quote}
are contextual (moreover, {\tt n} is strict and {\tt P} is not).

\paragraph{Reversible-Pattern Implicit Arguments.}
There is another class of implicit arguments that can be reinferred
unambiguously if all the types of the remaining arguments are
known. This is the class of implicit arguments occurring in the type
of another argument in position of reversible pattern, which means it
is at the head of an application but applied only to uninstantiated
distinct variables. Such an implicit argument is called {\em
reversible-pattern implicit argument}. A typical example is the
argument {\tt P} of {\tt nat\_rec} in
\begin{quote}
{\tt nat\_rec : forall P : nat -> Set,
       P 0 -> (forall n : nat, P n -> P (S n)) -> forall x : nat, P x}.
\end{quote}
({\tt P} is reinferable by abstracting over {\tt n} in the type {\tt P n}).

See Section~\ref{SetReversiblePatternImplicit} for the automatic declaration
of reversible-pattern implicit arguments.

\subsubsection{Implicit arguments inferable by resolution}

This corresponds to a class of non dependent implicit arguments that
are solved based on the structure of their type only.

\subsection{Maximal or non maximal insertion of implicit arguments}

In case a function is partially applied, and the next argument to be
applied is an implicit argument, two disciplines are applicable. In the
first case, the function is considered to have no arguments furtherly:
one says that the implicit argument is not maximally inserted. In
the second case, the function is considered to be implicitly applied
to the implicit arguments it is waiting for: one says that the
implicit argument is maximally inserted.

Each implicit argument can be declared to have to be inserted
maximally or non maximally. This can be governed argument per argument
by the command {\tt Implicit Arguments} (see~\ref{ImplicitArguments})
or globally by the command {\tt Set Maximal Implicit Insertion}
(see~\ref{SetMaximalImplicitInsertion}). See also
Section~\ref{PrintImplicit}.

\subsection{Casual use of implicit arguments}

In a given expression, if it is clear that some argument of a function
can be inferred from the type of the other arguments, the user can
force the given argument to be guessed by replacing it by ``{\tt \_}''. If
possible, the correct argument will be automatically generated.

\begin{ErrMsgs}

\item \errindex{Cannot infer a term for this placeholder}

  {\Coq} was not able to deduce an instantiation of a ``{\tt \_}''.

\end{ErrMsgs}

\subsection{Declaration of implicit arguments
\comindex{Arguments}}
\label{ImplicitArguments}

In case one wants that some arguments of a given object (constant,
inductive types, constructors, assumptions, local or not) are always
inferred by Coq, one may declare once and for all which are the expected
implicit arguments of this object. There are two ways to do this,
a priori and a posteriori.

\subsubsection{Implicit Argument Binders}

In the first setting, one wants to explicitly give the implicit
arguments of a declared object as part of its definition. To do this, one has
to surround the bindings of implicit arguments by curly braces:
\begin{coq_eval}
Reset Initial.
\end{coq_eval}
\begin{coq_example}
Definition id {A : Type} (x : A) : A := x.
\end{coq_example}

This automatically declares the argument {\tt A} of {\tt id} as a
maximally inserted implicit argument. One can then do as-if the argument
was absent in every situation but still be able to specify it if needed:
\begin{coq_example}
Definition compose {A B C} (g : B -> C) (f : A -> B) := 
  fun x => g (f x).
Goal forall A, compose id id = id (A:=A).
\end{coq_example}

The syntax is supported in all top-level definitions: {\tt Definition},
{\tt Fixpoint}, {\tt Lemma} and so on. For (co-)inductive datatype
declarations, the semantics are the following: an inductive parameter
declared as an implicit argument need not be repeated in the inductive
definition but will become implicit for the constructors of the
inductive only, not the inductive type itself. For example:

\begin{coq_example}
Inductive list {A : Type} : Type :=
| nil : list
| cons : A -> list -> list.
Print list.
\end{coq_example}

One can always specify the parameter if it is not uniform using the
usual implicit arguments disambiguation syntax.

\subsubsection{Declaring Implicit Arguments}

To set implicit arguments a posteriori, one can use the
command:
\begin{quote}
\tt Arguments {\qualid} \nelist{\possiblybracketedident}{}
\end{quote}
where the list of {\possiblybracketedident} is a prefix of the list of arguments
of {\qualid} where the ones to be declared implicit are surrounded by square
brackets and the ones to be declared as maximally inserted implicits are
surrounded by curly braces.

After the above declaration is issued, implicit arguments can just (and
have to) be skipped in any expression involving an application of
{\qualid}.

Implicit arguments can be cleared with the following syntax:

\begin{quote}
{\tt Arguments {\qualid} : clear implicits
\comindex{Arguments}}
\end{quote}

\begin{Variants}
\item {\tt Global Arguments {\qualid} \nelist{\possiblybracketedident}{}
\comindex{Global Arguments}}

Tell to recompute the implicit arguments of {\qualid} after ending of
the current section if any, enforcing the implicit arguments known
from inside the section to be the ones declared by the command.

\item {\tt Local Arguments {\qualid} \nelist{\possiblybracketedident}{}
\comindex{Local Arguments}}

When in a module, tell not to activate the implicit arguments of
{\qualid} declared by this command to contexts that require the
module.

\item {\tt \zeroone{Global {\sl |} Local} Arguments {\qualid} \sequence{\nelist{\possiblybracketedident}{}}{,}}

For names of constants, inductive types, constructors, lemmas which
can only be applied to a fixed number of arguments (this excludes for
instance constants whose type is polymorphic), multiple 
implicit arguments decflarations can be given. 
Depending on the number of arguments {\qualid} is applied
to in practice, the longest applicable list of implicit arguments is
used to select which implicit arguments are inserted.

For printing, the omitted arguments are the ones of the longest list
of implicit arguments of the sequence.

\end{Variants}

\Example
\begin{coq_eval}
Reset Initial.
\end{coq_eval}
\begin{coq_example*}
Inductive list (A:Type) : Type :=
 | nil : list A 
 | cons : A -> list A -> list A.
\end{coq_example*}
\begin{coq_example}
Check (cons nat 3 (nil nat)).
Arguments cons [A] _ _.
Arguments nil [A].
Check (cons 3 nil).
Fixpoint map (A B:Type) (f:A->B) (l:list A) : list B :=
  match l with nil => nil | cons a t => cons (f a) (map A B f t) end.
Fixpoint length (A:Type) (l:list A) : nat :=
  match l with nil => 0 | cons _ m => S (length A m) end.
Arguments map [A B] f l.
Arguments length {A} l. (* A has to be maximally inserted *)
Check (fun l:list (list nat) => map length l).
Arguments map [A B] f l, [A] B f l, A B f l.
Check (fun l => map length l = map (list nat) nat length l).
\end{coq_example}

\Rem To know which are the implicit arguments of an object, use the command
{\tt Print Implicit} (see \ref{PrintImplicit}).

\subsection{Automatic declaration of implicit arguments}

{\Coq} can also automatically detect what are the implicit arguments
of a defined object. The command is just
\begin{quote}
{\tt Arguments {\qualid} : default implicits
\comindex{Arguments}}
\end{quote}
The auto-detection is governed by options telling if strict,
contextual, or reversible-pattern implicit arguments must be
considered or not (see
Sections~\ref{SetStrictImplicit},~\ref{SetContextualImplicit},~\ref{SetReversiblePatternImplicit}
and also~\ref{SetMaximalImplicitInsertion}).

\begin{Variants}
\item {\tt Global Arguments {\qualid} : default implicits
\comindex{Global Arguments}}

Tell to recompute the implicit arguments of {\qualid} after ending of
the current section if any.

\item {\tt Local Arguments {\qualid} : default implicits
\comindex{Local Arguments}}

When in a module, tell not to activate the implicit arguments of
{\qualid} computed by this declaration to contexts that requires the
module.

\end{Variants}

\Example
\begin{coq_eval}
Reset Initial.
\end{coq_eval}
\begin{coq_example*}
Inductive list (A:Set) : Set := 
  | nil : list A 
  | cons : A -> list A -> list A.
\end{coq_example*}
\begin{coq_example}
Arguments cons : default implicits.
Print Implicit cons.
Arguments nil : default implicits.
Print Implicit nil.
Set Contextual Implicit.
Arguments nil : default implicits.
Print Implicit nil.
\end{coq_example}

The computation of implicit arguments takes account of the
unfolding of constants.  For instance, the variable {\tt p} below has
type {\tt (Transitivity R)} which is reducible to {\tt forall x,y:U, R x
y -> forall z:U, R y z -> R x z}. As the variables {\tt x}, {\tt y} and
{\tt z} appear strictly in body of the type, they are implicit.

\begin{coq_example*}
Variable X : Type.
Definition Relation := X -> X -> Prop.
Definition Transitivity (R:Relation) :=
  forall x y:X, R x y -> forall z:X, R y z -> R x z.
Variables (R : Relation) (p : Transitivity R).
Arguments p : default implicits.
\end{coq_example*}
\begin{coq_example}
Print p.
Print Implicit p.
\end{coq_example}
\begin{coq_example*}
Variables (a b c : X) (r1 : R a b) (r2 : R b c).
\end{coq_example*}
\begin{coq_example}
Check (p r1 r2).
\end{coq_example}

\subsection{Mode for automatic declaration of implicit arguments
\label{Auto-implicit}
\optindex{Implicit Arguments}}

In case one wants to systematically declare implicit the arguments
detectable as such, one may switch to the automatic declaration of
implicit arguments mode by using the command
\begin{quote}
\tt Set Implicit Arguments.
\end{quote}
Conversely, one may unset the mode by using {\tt Unset Implicit
Arguments}.  The mode is off by default. Auto-detection of implicit
arguments is governed by options controlling whether strict and
contextual implicit arguments have to be considered or not.

\subsection{Controlling strict implicit arguments
\optindex{Strict Implicit}
\label{SetStrictImplicit}}

When the mode for automatic declaration of implicit arguments is on,
the default is to automatically set implicit only the strict implicit
arguments plus, for historical reasons, a small subset of the non
strict implicit arguments. To relax this constraint and to
set implicit all non strict implicit arguments by default, use the command
\begin{quote}
\tt Unset Strict Implicit.
\end{quote}
Conversely, use the command {\tt Set Strict Implicit} to
restore the original mode that declares implicit only the strict implicit arguments plus a small subset of the non strict implicit arguments.

In the other way round, to capture exactly the strict implicit arguments and no more than the strict implicit arguments, use the command:
\optindex{Strongly Strict Implicit}
\begin{quote}
\tt Set Strongly Strict Implicit.
\end{quote}
Conversely, use the command {\tt Unset Strongly Strict Implicit} to
let the option ``{\tt Strict Implicit}'' decide what to do.

\Rem In versions of {\Coq} prior to version 8.0, the default was to
declare the strict implicit arguments as implicit.

\subsection{Controlling contextual implicit arguments
\optindex{Contextual Implicit}
\label{SetContextualImplicit}}

By default, {\Coq} does not automatically set implicit the contextual
implicit arguments. To tell {\Coq} to infer also contextual implicit
argument, use command  
\begin{quote}
\tt Set Contextual Implicit. 
\end{quote}
Conversely, use command {\tt Unset Contextual Implicit} to
unset the contextual implicit mode.

\subsection{Controlling reversible-pattern implicit arguments
\optindex{Reversible Pattern Implicit}
\label{SetReversiblePatternImplicit}}

By default, {\Coq} does not automatically set implicit the reversible-pattern
implicit arguments. To tell {\Coq} to infer also reversible-pattern implicit
argument, use command  
\begin{quote}
\tt Set Reversible Pattern Implicit. 
\end{quote}
Conversely, use command {\tt Unset Reversible Pattern Implicit} to
unset the reversible-pattern implicit mode.

\subsection{Controlling the insertion of implicit arguments not followed by explicit arguments
\optindex{Maximal Implicit Insertion}
\label{SetMaximalImplicitInsertion}}

Implicit arguments can be declared to be automatically inserted when a
function is partially applied and the next argument of the function is
an implicit one. In case the implicit arguments are automatically
declared (with the command {\tt Set Implicit Arguments}), the command
\begin{quote}
\tt Set Maximal Implicit Insertion. 
\end{quote}
is used to tell to declare the implicit arguments with a maximal
insertion status. By default, automatically declared implicit
arguments are not declared to be insertable maximally.  To restore the
default mode for maximal insertion, use command {\tt Unset Maximal
Implicit Insertion}.

\subsection{Explicit applications
\index{Explicitly given implicit arguments}
\label{Implicits-explicitation}
\index{qualid@{\qualid}} \index{\symbol{64}}}

In presence of non strict or contextual argument, or in presence of
partial applications, the synthesis of implicit arguments may fail, so
one may have to give explicitly certain implicit arguments of an
application. The syntax for this is {\tt (\ident:=\term)} where {\ident}
is the name of the implicit argument and {\term} is its corresponding
explicit term. Alternatively, one can locally deactivate the hiding of
implicit arguments of a function by using the notation
{\tt @{\qualid}~{\term}$_1$..{\term}$_n$}. This syntax extension is
given Figure~\ref{fig:explicitations}.
\begin{figure}
\begin{centerframe}
\begin{tabular}{lcl}
{\term} & ++= & @ {\qualid} \nelist{\term}{}\\
& $|$ & @ {\qualid}\\
& $|$ & {\qualid} \nelist{\textrm{\textsl{argument}}}{}\\
\\
{\textrm{\textsl{argument}}} & ::= & {\term} \\
& $|$ & {\tt ({\ident}:={\term})}\\
\end{tabular}
\end{centerframe}
\caption{Syntax for explicitly giving implicit arguments}
\label{fig:explicitations}
\end{figure}

\noindent {\bf Example (continued): }
\begin{coq_example}
Check (p r1 (z:=c)).
Check (p (x:=a) (y:=b) r1 (z:=c) r2).
\end{coq_example}

\subsection{Renaming implicit arguments
\comindex{Arguments}
}

Implicit arguments names can be redefined using the following syntax:
\begin{quote}
{\tt Arguments {\qualid} \nelist{\name}{}  : rename}
\end{quote}

With the {\tt assert} flag, {\tt Arguments} can be used to assert
that a given object has the expected number of arguments and that
these arguments are named as expected.

\noindent {\bf Example (continued): }
\begin{coq_example}
Arguments p [s t] _ [u] _: rename.
Check (p r1 (u:=c)).
Check (p (s:=a) (t:=b) r1 (u:=c) r2).
Fail Arguments p [s t] _ [w] _ : assert.
\end{coq_example}


\subsection{Displaying what the implicit arguments are
\comindex{Print Implicit}
\label{PrintImplicit}}

To display the implicit arguments associated to an object, and to know
if each of them is to be used maximally or not, use the command
\begin{quote}
\tt Print Implicit {\qualid}.
\end{quote}

\subsection{Explicit displaying of implicit arguments for pretty-printing
\optindex{Printing Implicit}
\optindex{Printing Implicit Defensive}}

By default the basic pretty-printing rules hide the inferable implicit
arguments of an application. To force printing all implicit arguments,
use command
\begin{quote}
{\tt Set Printing Implicit.}
\end{quote}
Conversely, to restore the hiding of implicit arguments, use command
\begin{quote}
{\tt Unset Printing Implicit.}
\end{quote}

By default the basic pretty-printing rules display the implicit arguments that are not detected as strict implicit arguments. This ``defensive'' mode can quickly make the display cumbersome so this can be deactivated by using the command
\begin{quote}
{\tt Unset Printing Implicit Defensive.}
\end{quote}
Conversely, to force the display of non strict arguments, use command
\begin{quote}
{\tt Set Printing Implicit Defensive.}
\end{quote}

\SeeAlso {\tt Set Printing All} in Section~\ref{SetPrintingAll}.

\subsection{Interaction with subtyping}

When an implicit argument can be inferred from the type of more than
one of the other arguments, then only the type of the first of these
arguments is taken into account, and not an upper type of all of
them.  As a consequence, the inference of the implicit argument of
``='' fails in
\begin{coq_example*}
Fail Check nat = Prop.
\end{coq_example*}

but succeeds in
\begin{coq_example*}
Check Prop = nat.
\end{coq_example*}

\subsection{Deactivation of implicit arguments for parsing}
\optindex{Parsing Explicit}

Use of implicit arguments can be deactivated by issuing the command:
\begin{quote}
{\tt Set Parsing Explicit.}
\end{quote}

In this case, all arguments of constants, inductive types,
constructors, etc, including the arguments declared as implicit, have
to be given as if none arguments were implicit. By symmetry, this also
affects printing. To restore parsing and normal printing of implicit
arguments, use:
\begin{quote}
{\tt Set Parsing Explicit.}
\end{quote}

\subsection{Canonical structures
\comindex{Canonical Structure}}

A canonical structure is an instance of a record/structure type that
can be used to solve unification problems involving a projection
applied to an unknown structure instance (an implicit argument) and
a value.  The complete documentation of canonical structures can be found
in Chapter~\ref{CS-full}, here only a simple example is given.

Assume that {\qualid} denotes an object $(Build\_struc~ c_1~ \ldots~ c_n)$ in
the
structure {\em struct} of which the fields are $x_1$, ...,
$x_n$. Assume that {\qualid} is declared as a canonical structure
using the command
\begin{quote}
{\tt Canonical Structure {\qualid}.}
\end{quote}
Then, each time an equation of the form $(x_i~
\_)=_{\beta\delta\iota\zeta}c_i$ has to be solved during the
type-checking process, {\qualid} is used as a solution. Otherwise
said, {\qualid} is canonically used to extend the field $c_i$ into a
complete structure built on $c_i$.

Canonical structures are particularly useful when mixed with
coercions and strict implicit arguments. Here is an example.
\begin{coq_example*}
Require Import Relations.
Require Import EqNat.
Set Implicit Arguments.
Unset Strict Implicit.
Structure Setoid : Type := 
  {Carrier :> Set;
   Equal : relation Carrier;
   Prf_equiv : equivalence Carrier Equal}.
Definition is_law (A B:Setoid) (f:A -> B) :=
  forall x y:A, Equal x y -> Equal (f x) (f y).
Axiom eq_nat_equiv : equivalence nat eq_nat.
Definition nat_setoid : Setoid := Build_Setoid eq_nat_equiv.
Canonical Structure nat_setoid.
\end{coq_example*}

Thanks to \texttt{nat\_setoid} declared as canonical, the implicit
arguments {\tt A} and {\tt B} can be synthesized in the next statement.
\begin{coq_example}
Lemma is_law_S : is_law S.
\end{coq_example}

\Rem If a same field occurs in several canonical structure, then
only the structure declared first as canonical is considered.

\begin{Variants}
\item {\tt Canonical Structure {\ident} := {\term} : {\type}.}\\
 {\tt Canonical Structure {\ident} := {\term}.}\\
 {\tt Canonical Structure {\ident} : {\type} := {\term}.}

These are equivalent to a regular definition of {\ident} followed by
the declaration 

{\tt Canonical Structure {\ident}}.
\end{Variants}

\SeeAlso more examples in user contribution \texttt{category}
(\texttt{Rocq/ALGEBRA}).

\subsubsection{Print Canonical Projections.
\comindex{Print Canonical Projections}}

This displays the list of global names that are components of some
canonical structure. For each of them, the canonical structure of
which it is a projection is indicated. For instance, the above example 
gives the following output:

\begin{coq_example}
Print Canonical Projections.
\end{coq_example}

\subsection{Implicit types of variables}
\comindex{Implicit Types}

It is possible to bind variable names to a given type (e.g. in a
development using arithmetic, it may be convenient to bind the names
{\tt n} or {\tt m} to the type {\tt nat} of natural numbers). The
command for that is
\begin{quote}
\tt Implicit Types \nelist{\ident}{} : {\type}
\end{quote}
The effect of the command is to automatically set the type of bound
variables starting with {\ident} (either {\ident} itself or
{\ident} followed by one or more single quotes, underscore or digits)
to be {\type} (unless the bound variable is already declared with an
explicit type in which case, this latter type is considered).

\Example
\begin{coq_example}
Require Import List.
Implicit Types m n : nat.
Lemma cons_inj_nat : forall m n l, n :: l = m :: l -> n = m.
intros m n.
Lemma cons_inj_bool : forall (m n:bool) l, n :: l = m :: l -> n = m.
\end{coq_example}

\begin{Variants}
\item {\tt Implicit Type {\ident} : {\type}}\\
This is useful for declaring the implicit type of a single variable.
\item
 {\tt Implicit Types\,%
(\,{\ident$_{1,1}$}\ldots{\ident$_{1,k_1}$}\,{\tt :}\,{\term$_1$} {\tt )}\,%
\ldots\,{\tt (}\,{\ident$_{n,1}$}\ldots{\ident$_{n,k_n}$}\,{\tt :}\,%
{\term$_n$} {\tt )}.}\\ 
  Adds $n$ blocks of implicit types with different specifications.
\end{Variants}


\subsection{Implicit generalization
\label{implicit-generalization}
\comindex{Generalizable Variables}}

Implicit generalization is an automatic elaboration of a statement with
free variables into a closed statement where these variables are
quantified explicitly. Implicit generalization is done inside binders
starting with a \texttt{\`{}} and terms delimited by \texttt{\`{}\{ \}} and
\texttt{\`{}( )}, always introducing maximally inserted implicit arguments for
the generalized variables. Inside implicit generalization
delimiters, free variables in the current context are automatically
quantified using a product or a lambda abstraction to generate a closed
term. In the following statement for example, the variables \texttt{n}
and \texttt{m} are automatically generalized and become explicit
arguments of the lemma as we are using \texttt{\`{}( )}:

\begin{coq_example}
Generalizable All Variables.
Lemma nat_comm : `(n = n + 0).
\end{coq_example}
\begin{coq_eval}
Abort.
\end{coq_eval}
One can control the set of generalizable identifiers with the
\texttt{Generalizable} vernacular command to avoid unexpected
generalizations when mistyping identifiers. There are three variants of
the command:

\begin{quote}
{\tt Generalizable (All|No) Variable(s)? ({\ident$_1$ \ident$_n$})?.}
\end{quote}

\begin{Variants}
\item {\tt Generalizable All Variables.} All variables are candidate for 
  generalization if they appear free in the context under a
  generalization delimiter. This may result in confusing errors in
  case of typos. In such cases, the context will probably contain some
  unexpected generalized variable.

\item {\tt Generalizable No Variables.} Disable implicit generalization 
  entirely. This is the default behavior.

\item {\tt Generalizable Variable(s)? {\ident$_1$ \ident$_n$}.} 
  Allow generalization of the given identifiers only. Calling this
  command multiple times adds to the allowed identifiers.

\item {\tt Global Generalizable} Allows to export the choice of
  generalizable variables.
\end{Variants}

One can also use implicit generalization for binders, in which case the
generalized variables are added as binders and set maximally implicit.
\begin{coq_example*}
Definition id `(x : A) : A := x.
\end{coq_example*}
\begin{coq_example}
Print id.
\end{coq_example}

The generalizing binders \texttt{\`{}\{ \}} and \texttt{\`{}( )} work similarly to
their explicit counterparts, only binding the generalized variables
implicitly, as maximally-inserted arguments. In these binders, the
binding name for the bound object is optional, whereas the type is
mandatory, dually to regular binders.

\section{Coercions
\label{Coercions}
\index{Coercions}}

Coercions can be used to implicitly inject terms from one {\em class} in
which they reside into another one. A {\em class} is either a sort
(denoted by the keyword {\tt Sortclass}), a product type (denoted by the
keyword {\tt Funclass}), or a type constructor (denoted by its name),
e.g. an inductive type or any constant with a type of the form
\texttt{forall} $(x_1:A_1) .. (x_n:A_n),~s$ where $s$ is a sort.

Then the user is able to apply an
object that is not a function, but can be coerced to a function, and
more generally to consider that a term of type A is of type B provided
that there is a declared coercion between A and B. The main command is
\comindex{Coercion}
\begin{quote}
\tt Coercion {\qualid} : {\class$_1$} >-> {\class$_2$}.
\end{quote}
which declares the construction denoted by {\qualid} as a
coercion between {\class$_1$} and {\class$_2$}.

More details and examples, and a description of the commands related
to coercions are provided in Chapter~\ref{Coercions-full}.

\section[Printing constructions in full]{Printing constructions in full\label{SetPrintingAll}
\optindex{Printing All}}

Coercions, implicit arguments, the type of pattern-matching, but also
notations (see Chapter~\ref{Addoc-syntax}) can obfuscate the behavior
of some tactics (typically the tactics applying to occurrences of
subterms are sensitive to the implicit arguments). The command
\begin{quote}
{\tt Set Printing All.}
\end{quote}
deactivates all high-level printing features such as coercions,
implicit arguments, returned type of pattern-matching, notations and
various syntactic sugar for pattern-matching or record projections.
Otherwise said, {\tt Set Printing All} includes the effects
of the commands {\tt Set Printing Implicit}, {\tt Set Printing
Coercions}, {\tt Set Printing Synth}, {\tt Unset Printing Projections}
and {\tt Unset Printing Notations}.  To reactivate the high-level
printing features, use the command
\begin{quote}
{\tt Unset Printing All.}
\end{quote}

\section[Printing universes]{Printing universes\label{PrintingUniverses}
\optindex{Printing Universes}}

The following command:
\begin{quote}
{\tt Set Printing Universes}
\end{quote}
activates the display of the actual level of each occurrence of
{\Type}. See Section~\ref{Sorts} for details.  This wizard option, in
combination with \texttt{Set Printing All} (see
section~\ref{SetPrintingAll}) can help to diagnose failures to unify
terms apparently identical but internally different in the Calculus of
Inductive Constructions. To reactivate the display of the actual level
of the occurrences of {\Type}, use
\begin{quote}
{\tt Unset Printing Universes.}
\end{quote}

\comindex{Print Universes}
\comindex{Print Sorted Universes}

The constraints on the internal level of the occurrences of {\Type}
(see Section~\ref{Sorts}) can be printed using the command
\begin{quote}
{\tt Print \zeroone{Sorted} Universes.}
\end{quote}
If the optional {\tt Sorted} option is given, each universe will be
made equivalent to a numbered label reflecting its level (with a
linear ordering) in the universe hierarchy.

This command also accepts an optional output filename:
\begin{quote}
\tt Print \zeroone{Sorted} Universes {\str}.
\end{quote}
If {\str} ends in \texttt{.dot} or \texttt{.gv}, the constraints are
printed in the DOT language, and can be processed by Graphviz
tools. The format is unspecified if {\str} doesn't end in
\texttt{.dot} or \texttt{.gv}.

\section[Existential variables]{Existential variables\label{ExistentialVariables}}
\label{evars}

Coq terms can include existential variables which
represents unknown subterms to eventually be replaced by actual
subterms.

Existential variables are generated in place of unsolvable implicit
arguments or ``{\tt \_}'' placeholders when using commands such as
\texttt{Check} (see Section~\ref{Check}) or when using tactics such as
\texttt{refine}~(see Section~\ref{refine}), as well as in place of unsolvable
instances when using tactics such that \texttt{eapply} (see
Section~\ref{eapply}). An existential variable is defined in a
context, which is the context of variables of the placeholder which
generated the existential variable, and a type, which is the expected
type of the placeholder. 

As a consequence of typing constraints, existential variables can be
duplicated in such a way that they possibly appear in different
contexts than their defining context. Thus, any occurrence of a given
existential variable comes with an instance of its original context. In the
simple case, when an existential variable denotes the placeholder
which generated it, or is used in the same context as the one in which
it was generated, the context is not displayed and the existential
variable is represented by ``?'' followed by an identifier.

\begin{coq_example}
Parameter identity : forall (X:Set), X -> X.
Check identity _ _.
Check identity _ (fun x => _).
\end{coq_example}

In the general case, when an existential variable ?{\ident}
appears outside of its context of definition, its instance, written under
the form \verb!@{id1:=term1; ...; idn:=termn}!, is appending to its
name, indicating how the variables of its defining context are
instantiated.  The variables of the context of the existential
variables which are instantiated by themselves are not written, unless
the flag {\tt Printing Existential Instances} is on (see
Section~\ref{SetPrintingExistentialInstances}), and this is why an
existential variable used in the same context as its context of
definition is written with no instance.

\begin{coq_example}
Check (fun x y => _) 0 1.
Set Printing Existential Instances.
Check (fun x y => _) 0 1.
\end{coq_example}

\begin{coq_eval}
Unset Printing Existential Instances.
\end{coq_eval}

Existential variables can be named by the user upon creation using
the syntax {\tt ?[\ident]}. This is useful when the existential
variable needs to be explicitly handled later in the script (e.g.
with a named-goal selector, see~\ref{ltac:selector}).

\subsection{Explicit displaying of existential instances for pretty-printing
\label{SetPrintingExistentialInstances}
\optindex{Printing Existential Instances}}

The command:
\begin{quote}
{\tt Set Printing Existential Instances}
\end{quote}
activates the full display of how the context of an existential variable is
instantiated at each of the occurrences of the existential variable.

To deactivate the full display of the instances of existential
variables, use
\begin{quote}
{\tt Unset Printing Existential Instances.}
\end{quote}

\subsection{Solving existential variables using tactics}
\ttindex{ltac:( \ldots )}

\def\expr{\textrm{\textsl{tacexpr}}}

Instead of letting the unification engine try to solve an existential variable
by itself, one can also provide an explicit hole together with a tactic to solve
it. Using the syntax {\tt ltac:(\expr)}, the user can put a
tactic anywhere a term is expected. The order of resolution is not specified and
is implementation-dependent. The inner tactic may use any variable defined in
its scope, including repeated alternations between variables introduced by term
binding as well as those introduced by tactic binding. The expression {\expr}
can be any tactic expression as described at section~\ref{TacticLanguage}.

\begin{coq_example*}
Definition foo (x : nat) : nat := ltac:(exact x).
\end{coq_example*}

This construction is useful when one wants to define complicated terms using
highly automated tactics without resorting to writing the proof-term by means of
the interactive proof engine.

This mechanism is comparable to the {\tt Declare Implicit Tactic} command
defined at~\ref{DeclareImplicit}, except that the used tactic is local to each
hole instead of being declared globally.

%%% Local Variables: 
%%% mode: latex
%%% TeX-master: "Reference-Manual"
%%% End: <|MERGE_RESOLUTION|>--- conflicted
+++ resolved
@@ -107,7 +107,21 @@
 Check half.
 \end{coq_example}
 
-Alternatively, the following syntax allows creating objects by using named fields. The
+\begin{figure}[t]
+\begin{centerframe}
+\begin{tabular}{lcl}
+{\term} & ++= &
+         \verb!{|! \zeroone{\nelist{\fielddef}{;}} \verb!|}! \\
+  & & \\
+{\fielddef} & ::= & {\name} \zeroone{\binders} := {\term} \\
+\end{tabular}
+\end{centerframe}
+\caption{Syntax for constructing elements of a \texttt{Record} using named fields}
+\label{fig:fieldsyntax}
+\end{figure}
+
+Alternatively, the following syntax allows creating objects by using named fields, as
+shown on Figure~\ref{fig:fieldsyntax}. The
 fields do not have to be in any particular order, nor do they have to be all
 present if the missing ones can be inferred or prompted for (see
 Section~\ref{Program}).
@@ -257,104 +271,6 @@
 \SeeAlso Coercions and records in Section~\ref{Coercions-and-records}
 of the chapter devoted to coercions.
 
-<<<<<<< HEAD
-\Rem {\tt Structure} is a synonym of the keyword {\tt Record}.
-
-\Rem Creation of an object of record type can be done by calling {\ident$_0$}
-and passing arguments in the correct order.
-
-\begin{coq_example}
-Record point := { x : nat; y : nat }.
-Definition a := Build_point 5 3.
-\end{coq_example}
-
-\begin{figure}[t]
-\begin{centerframe}
-\begin{tabular}{lcl}
-{\term} & ++= &
-         \verb!{|! \zeroone{\nelist{\fielddef}{;}} \verb!|}! \\
-  & & \\
-{\fielddef} & ::= & {\name} \zeroone{\binders} := {\term} \\
-\end{tabular}
-\end{centerframe}
-\caption{Syntax for constructing elements of a \texttt{Record} using named fields}
-\label{fig:fieldsyntax}
-\end{figure}
-
-A syntax is available for creating objects by using named fields, as
-shown on Figure~\ref{fig:fieldsyntax}. The
-fields do not have to be in any particular order, nor do they have to be all
-present if the missing ones can be inferred or prompted for (see
-Section~\ref{Program}).
-
-\begin{coq_example}
-Definition b := {| x := 5; y := 3 |}.
-Definition c := {| y := 3; x := 5 |}.
-\end{coq_example}
-
-This syntax can be disabled globally for printing by
-\begin{quote}
-{\tt Unset Printing Records.}
-\optindex{Printing Records}
-\end{quote}
-For a given type, one can override this using either
-\begin{quote}
-{\tt Add Printing Record {\ident}.}
-\end{quote}
-to get record syntax or
-\begin{quote}
-{\tt Add Printing Constructor {\ident}.}
-\end{quote}
-to get constructor syntax.
-
-This syntax can also be used for pattern matching.
-
-\begin{coq_example}
-Eval compute in (
-  match b with
-  | {| y := S n |} => n
-  | _ => 0
-  end).
-\end{coq_example}
-
-\begin{coq_eval}
-Reset Initial.
-\end{coq_eval}
-
-\Rem A syntax for projections based on a dot notation is
-available. The command to activate it is
-\optindex{Printing Projections}
-\begin{quote}
-{\tt Set Printing Projections.}
-\end{quote}
-
-\begin{figure}[t]
-\begin{centerframe}
-\begin{tabular}{lcl}
-{\term} & ++= & {\term} {\tt .(} {\qualid} {\tt )}\\
- & $|$ & {\term} {\tt .(} {\qualid} \nelist{\termarg}{} {\tt )}\\
- & $|$ & {\term} {\tt .(} {@}{\qualid} \nelist{\term}{} {\tt )}
-\end{tabular}
-\end{centerframe}
-\caption{Syntax for \texttt{Record} projections}
-\label{fig:projsyntax}
-\end{figure}
-
-The corresponding grammar rules are given Figure~\ref{fig:projsyntax}.
-When {\qualid} denotes a projection, the syntax {\tt
-  {\term}.({\qualid})} is equivalent to {\qualid~\term}, the syntax
-{\term}{\tt .(}{\qualid}~{\termarg}$_1$ {\ldots} {\termarg}$_n${\tt )} to
-{\qualid~{\termarg}$_1$ {\ldots} {\termarg}$_n$~\term}, and the syntax
-{\term}{\tt .(@}{\qualid}~{\term}$_1$~\ldots~{\term}$_n${\tt )} to
-{@\qualid~{\term}$_1$ {\ldots} {\term}$_n$~\term}. In each case, {\term}
-is the object projected and the other arguments are the parameters of
-the inductive type.
-
-To deactivate the printing of projections, use 
-{\tt Unset Printing Projections}.
-
-=======
->>>>>>> e0ad7ac1
 \subsection{Primitive Projections}
 \optindex{Primitive Projections}
 \optindex{Printing Primitive Projection Parameters}
